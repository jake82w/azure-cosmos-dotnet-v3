--- conflicted
+++ resolved
@@ -83,15 +83,9 @@
                 method: HttpMethod.Get,
                 requestUri: new Uri("http://localhost"),
                 requestSessionToken: null,
-<<<<<<< HEAD
-                responseSessionToken: null,
-                clientSideRequestStatistics: new CosmosClientSideRequestStatistics());
-            CosmosDiagnosticsContext scope = new CosmosDiagnosticsContextCore(userClientRequestId: null);
-=======
                 responseSessionToken: null);
-            CosmosDiagnosticsContext scope = new CosmosDiagnosticsContextCore();
->>>>>>> 16f054a0
-            scope.AddDiagnosticsInternal(pointOperationStatistics);
+            CosmosDiagnosticsContext context = new CosmosDiagnosticsContextCore(userClientRequestId: null);
+            context.AddDiagnosticsInternal(pointOperationStatistics);
 
             TransactionalBatchOperationResult result = new TransactionalBatchOperationResult(HttpStatusCode.OK)
             {
@@ -100,7 +94,7 @@
                 SubStatusCode = SubStatusCodes.CompletingSplit,
                 RetryAfter = TimeSpan.FromSeconds(10),
                 RequestCharge = 4.3,
-                DiagnosticsContext = scope
+                DiagnosticsContext = context
             };
 
             ResponseMessage response = result.ToResponseMessage();
