--- conflicted
+++ resolved
@@ -429,11 +429,7 @@
                 partitionKey: new Cosmos.PartitionKey(id),
                 id: id,
                 resourceStream: MockCosmosUtil.Serializer.ToStream(myDocument),
-<<<<<<< HEAD
                 diagnosticsContext: new CosmosDiagnosticsContextCore(userClientRequestId: null));
-=======
-                diagnosticsContext: new CosmosDiagnosticsContextCore());
->>>>>>> 16f054a0
         }
 
         private class MyDocument
