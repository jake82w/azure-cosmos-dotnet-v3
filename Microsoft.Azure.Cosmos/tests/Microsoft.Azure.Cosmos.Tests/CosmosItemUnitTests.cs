﻿//------------------------------------------------------------
// Copyright (c) Microsoft Corporation.  All rights reserved.
//------------------------------------------------------------

namespace Microsoft.Azure.Cosmos.Tests
{
    using System;
    using System.Collections.Generic;
    using System.IO;
    using System.Net;
    using System.Threading.Tasks;
    using Microsoft.Azure.Cosmos.Client.Core.Tests;
    using Microsoft.Azure.Cosmos.Query;
    using Microsoft.Azure.Documents;
    using Microsoft.VisualStudio.TestTools.UnitTesting;
    using Moq;

    [TestClass]
    public class CosmosItemUnitTests
    {
        [TestMethod]
        public async Task TestItemPartitionKeyTypes()
        {
            dynamic item = new
            {
                id = Guid.NewGuid().ToString(),
                nested = new { pk = "FF627B77-568E-4541-A47E-041EAC10E46F" }
            };
            await VerifyItemOperations(item.nested.pk, "[\"FF627B77-568E-4541-A47E-041EAC10E46F\"]", item);

            item = new
            {
                id = Guid.NewGuid().ToString(),
                nested = new { pk = 4567 }
            };
            await VerifyItemOperations(item.nested.pk, "[4567.0]", item);

            item = new
            {
                id = Guid.NewGuid().ToString(),
                nested = new { pk = 4567.1234 }
            };
            await VerifyItemOperations(item.nested.pk, "[4567.1234]", item);

            item = new
            {
                id = Guid.NewGuid().ToString(),
                nested = new { pk = true }
            };
            await VerifyItemOperations(item.nested.pk, "[true]", item);
        }

        [TestMethod]
        public async Task TestNullItemPartitionKeyFlag()
        {
            dynamic testItem = new
            {
                id = Guid.NewGuid().ToString()
            };

            await VerifyItemOperations(Undefined.Value, "[{}]", testItem);
        }

        [TestMethod]
        public async Task TestNullItemPartitionKeyIsBlocked()
        {
            dynamic testItem = new
            {
                id = Guid.NewGuid().ToString()
            };

            await VerifyItemNullExceptions(testItem, null);

            ItemRequestOptions requestOptions = new ItemRequestOptions();
            await VerifyItemNullExceptions(testItem, requestOptions);
        }
        
        [TestMethod]
        public async Task TestGetPartitionKeyValueFromStreamAsync()
        {
            CosmosClientContextCore context = new CosmosClientContextCore(
                client: null,
                clientOptions: null,
                userJsonSerializer: null,
                defaultJsonSerializer: null,
                cosmosResponseFactory: null,
                requestHandler: null,
                documentClient: new MockDocumentClient(),
                documentQueryClient: new Mock<IDocumentQueryClient>().Object
            );
            CosmosDatabaseCore database = new CosmosDatabaseCore(context, "testDatabase");
            CosmosContainerCore container = new CosmosContainerCore(context, database, "testContainer");

            DateTime dateTime = new DateTime(2019, 05, 15, 12, 1, 2, 3, DateTimeKind.Utc);
            Guid guid = Guid.NewGuid();

            //Test supported types
            List<dynamic> supportedTypesToTest = new List<dynamic> {
                new { nested = new { pk = true } },
                new { nested = new { pk = false } },
                new { nested = new { pk = byte.MaxValue } },
                new { nested = new { pk = sbyte.MaxValue } },
                new { nested = new { pk = short.MaxValue } },
                new { nested = new { pk = ushort.MaxValue } },
                new { nested = new { pk = int.MaxValue } },
                new { nested = new { pk = uint.MaxValue } },
                new { nested = new { pk = long.MaxValue } },
                new { nested = new { pk = ulong.MaxValue } },
                new { nested = new { pk = float.MaxValue } },
                new { nested = new { pk = double.MaxValue } },
                new { nested = new { pk = decimal.MaxValue } },
                new { nested = new { pk = char.MaxValue } },
                new { nested = new { pk = "test" } },
                new { nested = new { pk = dateTime } },
                new { nested = new { pk = guid } },                
            };
            
            foreach(dynamic poco in supportedTypesToTest)
            {
                object pk = await container.GetPartitionKeyValueFromStreamAsync(new CosmosJsonSerializerCore().ToStream(poco), new ItemRequestOptions());
                if(pk is bool)
                {
                    Assert.AreEqual(poco.nested.pk, (bool)pk);
                }
                else if (pk is double)
                {
                    if (poco.nested.pk is float)
                    {
                        Assert.AreEqual(poco.nested.pk, Convert.ToSingle(pk));
                    }
                    else if (poco.nested.pk is double)
                    {
                        Assert.AreEqual(poco.nested.pk, Convert.ToDouble(pk));
                    }
                    else if (poco.nested.pk is decimal)
                    {
                        Assert.AreEqual(Convert.ToDouble(poco.nested.pk), (double)pk);
                    }
                }
                else if (pk is string)
                {
                    if(poco.nested.pk is DateTime)
                    {
                        Assert.AreEqual(poco.nested.pk.ToString("yyyy-MM-ddTHH:mm:ss.fffZ"), (string)pk);
                    }
                    else
                    {
                        Assert.AreEqual(poco.nested.pk.ToString(), (string)pk);
                    }                    
                }                
            }

            //Unsupported types should throw
            List<dynamic> unsupportedTypesToTest = new List<dynamic> {
                new { nested = new { pk = new { test = "test" } } },
                new { nested = new { pk = new int[]{ 1, 2, 3 } } },                
                new { nested = new { pk = new ArraySegment<byte>{ } } },               
            };

            foreach(dynamic poco in unsupportedTypesToTest)
            {                   
<<<<<<< HEAD
                await Assert.ThrowsExceptionAsync<ArgumentException>(async () => {
                    await items.GetPartitionKeyValueFromStreamAsync(new CosmosDefaultJsonSerializer().ToStream(poco), new ItemRequestOptions());
=======
                await Assert.ThrowsExceptionAsync<InvalidOperationException>(async () => {
                    await container.GetPartitionKeyValueFromStreamAsync(new CosmosJsonSerializerCore().ToStream(poco), new ItemRequestOptions());
>>>>>>> 6faa5bc8
                });                                
            }

            //null should throw
            await Assert.ThrowsExceptionAsync<ArgumentException>(async () => {
                await container.GetPartitionKeyValueFromStreamAsync(new CosmosJsonSerializerCore().ToStream(new { nested = new { pk = (object)null } }), new ItemRequestOptions());
            });
        }

        private async Task VerifyItemNullExceptions(
            dynamic testItem,
            ItemRequestOptions requestOptions = null)
        {
            TestHandler testHandler = new TestHandler((request, cancellationToken) =>
            {
                Assert.Fail("Null partition key should be blocked without the correct request option");
                return null;
            });

            CosmosClient client = MockCosmosUtil.CreateMockCosmosClient(
                (cosmosClientBuilder) => cosmosClientBuilder.AddCustomHandlers(testHandler));

            CosmosContainer container = client.Databases["testdb"]
                                        .Containers["testcontainer"];

            AggregateException exception = await Assert.ThrowsExceptionAsync<AggregateException>(async () =>
            {
                await container.CreateItemAsync<dynamic>(
                    item: testItem,
                    requestOptions: requestOptions);
            });
            Assert.IsTrue(exception.InnerException.GetType() == typeof(ArgumentNullException), 
                "CreateItemAsync should throw ArgumentNullException without the correct request option set.");

            await Assert.ThrowsExceptionAsync<ArgumentNullException>(async () =>
            {
                await container.ReadItemAsync<dynamic>(
                    partitionKey: null,
                    id: testItem.id,
                    requestOptions: requestOptions);
            }, "ReadItemAsync should throw ArgumentNullException without the correct request option set.");

            exception = await Assert.ThrowsExceptionAsync<AggregateException>(async () =>
            {
                await container.UpsertItemAsync<dynamic>(                    
                    item: testItem,
                    requestOptions: requestOptions);
            });
            Assert.IsTrue(exception.InnerException.GetType() == typeof(ArgumentNullException),
                "UpsertItemAsync should throw ArgumentNullException without the correct request option set.");

            exception = await Assert.ThrowsExceptionAsync<AggregateException>(async () =>
            {
                await container.ReplaceItemAsync<dynamic>(                    
                    id: testItem.id,
                    item: testItem,
                    requestOptions: requestOptions);
            });
            Assert.IsTrue(exception.InnerException.GetType() == typeof(ArgumentNullException),
                "ReplaceItemAsync should throw ArgumentNullException without the correct request option set.");

            await Assert.ThrowsExceptionAsync<ArgumentNullException>(async () =>
            {
                await container.DeleteItemAsync<dynamic>(
                    partitionKey: null,
                    id: testItem.id,
                    requestOptions: requestOptions);
            }, "DeleteItemAsync should throw ArgumentNullException without the correct request option set.");

            requestOptions = null;
            CosmosJsonSerializerCore jsonSerializer = new CosmosJsonSerializerCore();
            using (Stream itemStream = jsonSerializer.ToStream<dynamic>(testItem))
            {
                await Assert.ThrowsExceptionAsync<ArgumentNullException>(async () =>
                {
                    await container.CreateItemAsStreamAsync(
                        partitionKey: null,
                        streamPayload: itemStream,
                        requestOptions: requestOptions);
                }, "CreateItemAsync should throw ArgumentNullException without the correct request option set.");

                await Assert.ThrowsExceptionAsync<ArgumentNullException>(async () =>
                {
                    await container.ReadItemAsStreamAsync(
                        partitionKey: null,
                        id: testItem.id,
                        requestOptions: requestOptions);
                }, "ReadItemAsync should throw ArgumentNullException without the correct request option set.");

                await Assert.ThrowsExceptionAsync<ArgumentNullException>(async () =>
                {
                    await container.UpsertItemAsStreamAsync(
                        partitionKey: null,
                        streamPayload: itemStream,
                        requestOptions: requestOptions);
                }, "UpsertItemAsync should throw ArgumentNullException without the correct request option set.");

                await Assert.ThrowsExceptionAsync<ArgumentNullException>(async () =>
                {
                    await container.ReplaceItemAsStreamAsync(
                        partitionKey: null,
                        id: testItem.id,
                        streamPayload: itemStream,
                        requestOptions: requestOptions);
                }, "ReplaceItemAsync should throw ArgumentNullException without the correct request option set.");

                await Assert.ThrowsExceptionAsync<ArgumentNullException>(async () =>
                {
                    await container.DeleteItemAsStreamAsync(
                        partitionKey: null,
                        id: testItem.id,
                        requestOptions: requestOptions);
                }, "DeleteItemAsync should throw ArgumentNullException without the correct request option set.");
            }
        }

        private async Task VerifyItemOperations(
            object partitionKey,
            string partitionKeySerialized,
            dynamic testItem,
            ItemRequestOptions requestOptions = null)
        {
            CosmosResponseMessage response = null;
            HttpStatusCode httpStatusCode = HttpStatusCode.OK;
            int testHandlerHitCount = 0;
            TestHandler testHandler = new TestHandler((request, cancellationToken) =>
            {
                Assert.IsTrue(request.RequestUri.OriginalString.StartsWith(@"/dbs/testdb/colls/testcontainer"));
                Assert.AreEqual(requestOptions, request.RequestOptions);
                Assert.AreEqual(ResourceType.Document, request.ResourceType);
                Assert.IsNotNull(request.Headers.PartitionKey);
                Assert.AreEqual(partitionKeySerialized, request.Headers.PartitionKey);
                testHandlerHitCount++;
                response = new CosmosResponseMessage(httpStatusCode, request, errorMessage: null);
                response.Content = request.Content;
                return Task.FromResult(response);
            });

            if (requestOptions != null)
            {
                requestOptions.PartitionKey = partitionKey;
            }
            else
            {
                requestOptions = new ItemRequestOptions { PartitionKey = partitionKey };
            }

            CosmosClient client = MockCosmosUtil.CreateMockCosmosClient(
                (builder) => builder.AddCustomHandlers(testHandler));

            CosmosContainer container = client.Databases["testdb"]
                                        .Containers["testcontainer"];

            ItemResponse<dynamic> itemResponse = await container.CreateItemAsync<dynamic>(
                item: testItem,
                requestOptions: requestOptions);
            Assert.IsNotNull(itemResponse);
            Assert.AreEqual(httpStatusCode, itemResponse.StatusCode);

            itemResponse = await container.ReadItemAsync<dynamic>(
                partitionKey: partitionKey,
                id: testItem.id,
                requestOptions: requestOptions);
            Assert.IsNotNull(itemResponse);
            Assert.AreEqual(httpStatusCode, itemResponse.StatusCode);

            itemResponse = await container.UpsertItemAsync<dynamic>(                
                item: testItem,
                requestOptions: requestOptions);
            Assert.IsNotNull(itemResponse);
            Assert.AreEqual(httpStatusCode, itemResponse.StatusCode);

            itemResponse = await container.ReplaceItemAsync<dynamic>(                
                id: testItem.id,
                item: testItem,
                requestOptions: requestOptions);
            Assert.IsNotNull(itemResponse);
            Assert.AreEqual(httpStatusCode, itemResponse.StatusCode);

            itemResponse = await container.DeleteItemAsync<dynamic>(
                partitionKey: partitionKey,
                id: testItem.id,
                requestOptions: requestOptions);
            Assert.IsNotNull(itemResponse);
            Assert.AreEqual(httpStatusCode, itemResponse.StatusCode);

            Assert.AreEqual(5, testHandlerHitCount, "An operation did not make it to the handler");

            CosmosJsonSerializerCore jsonSerializer = new CosmosJsonSerializerCore();
            using (Stream itemStream = jsonSerializer.ToStream<dynamic>(testItem))
            {
                using (CosmosResponseMessage streamResponse = await container.CreateItemAsStreamAsync(
                    partitionKey: partitionKey,
                    streamPayload: itemStream,
                    requestOptions: requestOptions))
                {
                    Assert.IsNotNull(streamResponse);
                    Assert.AreEqual(httpStatusCode, streamResponse.StatusCode);
                }
            }

            using (Stream itemStream = jsonSerializer.ToStream<dynamic>(testItem))
            {
                using (CosmosResponseMessage streamResponse = await container.ReadItemAsStreamAsync(
                    partitionKey: partitionKey,
                    id: testItem.id,
                    requestOptions: requestOptions))
                {
                    Assert.IsNotNull(streamResponse);
                    Assert.AreEqual(httpStatusCode, streamResponse.StatusCode);
                }
            }

            using (Stream itemStream = jsonSerializer.ToStream<dynamic>(testItem))
            {
                using (CosmosResponseMessage streamResponse = await container.UpsertItemAsStreamAsync(
                    partitionKey: partitionKey,
                    streamPayload: itemStream,
                    requestOptions: requestOptions))
                {
                    Assert.IsNotNull(streamResponse);
                    Assert.AreEqual(httpStatusCode, streamResponse.StatusCode);
                }
            }

            using (Stream itemStream = jsonSerializer.ToStream<dynamic>(testItem))
            {
                using (CosmosResponseMessage streamResponse = await container.ReplaceItemAsStreamAsync(
                    partitionKey: partitionKey,
                    id: testItem.id,                    
                    streamPayload: itemStream,
                    requestOptions: requestOptions))
                {
                    Assert.IsNotNull(streamResponse);
                    Assert.AreEqual(httpStatusCode, streamResponse.StatusCode);
                }
            }

            using (Stream itemStream = jsonSerializer.ToStream<dynamic>(testItem))
            {
                using (CosmosResponseMessage streamResponse = await container.DeleteItemAsStreamAsync(
                    partitionKey: partitionKey,
                    id: testItem.id,
                    requestOptions: requestOptions))
                {
                    Assert.IsNotNull(streamResponse);
                    Assert.AreEqual(httpStatusCode, streamResponse.StatusCode);
                }
            }

            Assert.AreEqual(10, testHandlerHitCount, "A stream operation did not make it to the handler");
        }

        private class CustomCosmosJsonSerializer : CosmosJsonSerializer
        {
            public override T FromStream<T>(Stream stream)
            {
                return default(T);
            }

            public override Stream ToStream<T>(T input)
            {
                var memoryStream = new MemoryStream();                
                return memoryStream;
            }
        }
    }
}<|MERGE_RESOLUTION|>--- conflicted
+++ resolved
@@ -154,18 +154,13 @@
             List<dynamic> unsupportedTypesToTest = new List<dynamic> {
                 new { nested = new { pk = new { test = "test" } } },
                 new { nested = new { pk = new int[]{ 1, 2, 3 } } },                
-                new { nested = new { pk = new ArraySegment<byte>{ } } },               
+                new { nested = new { pk = new ArraySegment<byte>(new byte[]{ 0 }) } },               
             };
 
             foreach(dynamic poco in unsupportedTypesToTest)
             {                   
-<<<<<<< HEAD
                 await Assert.ThrowsExceptionAsync<ArgumentException>(async () => {
-                    await items.GetPartitionKeyValueFromStreamAsync(new CosmosDefaultJsonSerializer().ToStream(poco), new ItemRequestOptions());
-=======
-                await Assert.ThrowsExceptionAsync<InvalidOperationException>(async () => {
                     await container.GetPartitionKeyValueFromStreamAsync(new CosmosJsonSerializerCore().ToStream(poco), new ItemRequestOptions());
->>>>>>> 6faa5bc8
                 });                                
             }
 
