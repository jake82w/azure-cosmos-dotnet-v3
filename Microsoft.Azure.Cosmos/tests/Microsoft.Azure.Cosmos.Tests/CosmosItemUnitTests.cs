--- conflicted
+++ resolved
@@ -10,7 +10,6 @@
     using System.Net;
     using System.Threading.Tasks;
     using Microsoft.Azure.Cosmos.Client.Core.Tests;
-    using Microsoft.Azure.Cosmos.Internal;
     using Microsoft.Azure.Cosmos.Query;
     using Microsoft.Azure.Documents;
     using Microsoft.VisualStudio.TestTools.UnitTesting;
@@ -81,8 +80,9 @@
         {
             CosmosClientContextCore context = new CosmosClientContextCore(
                 client: null,
-                clientConfiguration: null,
-                cosmosJsonSerializer: null,
+                clientOptions: null,
+                userJsonSerializer: null,
+                defaultJsonSerializer: null,
                 cosmosResponseFactory: null,
                 requestHandler: null,
                 documentClient: new MockDocumentClient(),
@@ -90,7 +90,6 @@
             );
             CosmosDatabaseCore database = new CosmosDatabaseCore(context, "testDatabase");
             CosmosContainerCore container = new CosmosContainerCore(context, database, "testContainer");
-            CosmosItemsCore items = new CosmosItemsCore(container.ClientContext, container);
 
             DateTime dateTime = new DateTime(2019, 05, 15, 12, 1, 2, 3, DateTimeKind.Utc);
             Guid guid = Guid.NewGuid();
@@ -118,8 +117,7 @@
             
             foreach(dynamic poco in supportedTypesToTest)
             {
-
-                object pk = await items.GetPartitionKeyValueFromStreamAsync(new CosmosDefaultJsonSerializer().ToStream(poco), new ItemRequestOptions());
+                object pk = await container.GetPartitionKeyValueFromStreamAsync(new CosmosJsonSerializerCore().ToStream(poco), new ItemRequestOptions());
                 if(pk is bool)
                 {
                     Assert.AreEqual(poco.nested.pk, (bool)pk);
@@ -162,13 +160,13 @@
             foreach(dynamic poco in unsupportedTypesToTest)
             {                   
                 await Assert.ThrowsExceptionAsync<InvalidOperationException>(async () => {
-                    await items.GetPartitionKeyValueFromStreamAsync(new CosmosDefaultJsonSerializer().ToStream(poco), new ItemRequestOptions());
+                    await container.GetPartitionKeyValueFromStreamAsync(new CosmosJsonSerializerCore().ToStream(poco), new ItemRequestOptions());
                 });                                
             }
 
             //null should throw
             await Assert.ThrowsExceptionAsync<ArgumentException>(async () => {
-                await items.GetPartitionKeyValueFromStreamAsync(new CosmosDefaultJsonSerializer().ToStream(new { nested = new { pk = (object)null } }), new ItemRequestOptions());
+                await container.GetPartitionKeyValueFromStreamAsync(new CosmosJsonSerializerCore().ToStream(new { nested = new { pk = (object)null } }), new ItemRequestOptions());
             });
         }
 
@@ -190,12 +188,7 @@
 
             AggregateException exception = await Assert.ThrowsExceptionAsync<AggregateException>(async () =>
             {
-<<<<<<< HEAD
-                await container.Items.CreateItemAsync<dynamic>(
-=======
                 await container.CreateItemAsync<dynamic>(
-                    partitionKey: null,
->>>>>>> 77d12653
                     item: testItem,
                     requestOptions: requestOptions);
             });
@@ -212,12 +205,7 @@
 
             exception = await Assert.ThrowsExceptionAsync<AggregateException>(async () =>
             {
-<<<<<<< HEAD
-                await container.Items.UpsertItemAsync<dynamic>(                    
-=======
-                await container.UpsertItemAsync<dynamic>(
-                    partitionKey: null,
->>>>>>> 77d12653
+                await container.UpsertItemAsync<dynamic>(                    
                     item: testItem,
                     requestOptions: requestOptions);
             });
@@ -226,12 +214,7 @@
 
             exception = await Assert.ThrowsExceptionAsync<AggregateException>(async () =>
             {
-<<<<<<< HEAD
-                await container.Items.ReplaceItemAsync<dynamic>(                    
-=======
-                await container.ReplaceItemAsync<dynamic>(
-                    partitionKey: null,
->>>>>>> 77d12653
+                await container.ReplaceItemAsync<dynamic>(                    
                     id: testItem.id,
                     item: testItem,
                     requestOptions: requestOptions);
@@ -247,13 +230,8 @@
                     requestOptions: requestOptions);
             }, "DeleteItemAsync should throw ArgumentNullException without the correct request option set.");
 
-<<<<<<< HEAD
             requestOptions = null;
-
-            CosmosDefaultJsonSerializer jsonSerializer = new CosmosDefaultJsonSerializer();
-=======
             CosmosJsonSerializerCore jsonSerializer = new CosmosJsonSerializerCore();
->>>>>>> 77d12653
             using (Stream itemStream = jsonSerializer.ToStream<dynamic>(testItem))
             {
                 await Assert.ThrowsExceptionAsync<ArgumentNullException>(async () =>
@@ -336,12 +314,7 @@
             CosmosContainer container = client.Databases["testdb"]
                                         .Containers["testcontainer"];
 
-<<<<<<< HEAD
-            ItemResponse<dynamic> itemResponse = await container.Items.CreateItemAsync<dynamic>(
-=======
             ItemResponse<dynamic> itemResponse = await container.CreateItemAsync<dynamic>(
-                partitionKey: partitionKey,
->>>>>>> 77d12653
                 item: testItem,
                 requestOptions: requestOptions);
             Assert.IsNotNull(itemResponse);
@@ -354,23 +327,13 @@
             Assert.IsNotNull(itemResponse);
             Assert.AreEqual(httpStatusCode, itemResponse.StatusCode);
 
-<<<<<<< HEAD
-            itemResponse = await container.Items.UpsertItemAsync<dynamic>(                
-=======
-            itemResponse = await container.UpsertItemAsync<dynamic>(
-                partitionKey: partitionKey,
->>>>>>> 77d12653
+            itemResponse = await container.UpsertItemAsync<dynamic>(                
                 item: testItem,
                 requestOptions: requestOptions);
             Assert.IsNotNull(itemResponse);
             Assert.AreEqual(httpStatusCode, itemResponse.StatusCode);
 
-<<<<<<< HEAD
-            itemResponse = await container.Items.ReplaceItemAsync<dynamic>(                
-=======
-            itemResponse = await container.ReplaceItemAsync<dynamic>(
-                partitionKey: partitionKey,
->>>>>>> 77d12653
+            itemResponse = await container.ReplaceItemAsync<dynamic>(                
                 id: testItem.id,
                 item: testItem,
                 requestOptions: requestOptions);
