--- conflicted
+++ resolved
@@ -181,11 +181,7 @@
                 new Mock<CosmosElement>(CosmosElementType.Object).Object
             };
 
-<<<<<<< HEAD
             CosmosDiagnosticsContext diagnosticsContext = new CosmosDiagnosticsContextCore(userClientRequestId: null);
-=======
-            CosmosDiagnosticsContext diagnosticsContext = new CosmosDiagnosticsContextCore();
->>>>>>> 16f054a0
             diagnosticsContext.AddDiagnosticsInternal(new PointOperationStatistics(
                 Guid.NewGuid().ToString(),
                 System.Net.HttpStatusCode.OK,
@@ -241,11 +237,7 @@
             await itemProducerTree.BufferMoreDocumentsAsync(cancellationTokenSource.Token);
             await itemProducerTree.BufferMoreDocumentsAsync(cancellationTokenSource.Token);
 
-<<<<<<< HEAD
             CosmosDiagnosticsContext diagnosticsContextInternalServerError = new CosmosDiagnosticsContextCore(userClientRequestId: null);
-=======
-            CosmosDiagnosticsContext diagnosticsContextInternalServerError = new CosmosDiagnosticsContextCore();
->>>>>>> 16f054a0
             diagnosticsContextInternalServerError.AddDiagnosticsInternal(new PointOperationStatistics(
                 Guid.NewGuid().ToString(),
                 System.Net.HttpStatusCode.InternalServerError,
