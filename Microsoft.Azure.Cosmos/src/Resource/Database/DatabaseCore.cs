--- conflicted
+++ resolved
@@ -1,806 +1,793 @@
-﻿//------------------------------------------------------------
-// Copyright (c) Microsoft Corporation.  All rights reserved.
-//------------------------------------------------------------
-
-namespace Microsoft.Azure.Cosmos
-{
-    using System;
-    using System.Diagnostics;
-    using System.IO;
-    using System.Net;
-    using System.Threading;
-    using System.Threading.Tasks;
-    using Microsoft.Azure.Cosmos.Fluent;
-    using Microsoft.Azure.Documents;
-
-    /// <summary>
-    /// Operations for reading or deleting an existing database.
-    ///
-    /// <see cref="CosmosClient"/> for or creating new databases, and reading/querying all databases; use `client.Databases`.
-    /// </summary>
-    internal class DatabaseCore : Database
-    {
-        /// <summary>
-        /// Only used for unit testing
-        /// </summary>
-        internal DatabaseCore()
-        {
-        }
-
-        internal DatabaseCore(
-            CosmosClientContext clientContext,
-            string databaseId)
-        {
-            this.Id = databaseId;
-            this.ClientContext = clientContext;
-            this.LinkUri = clientContext.CreateLink(
-                parentLink: null,
-                uriPathSegment: Paths.DatabasesPathSegment,
-                id: databaseId);
-        }
-
-        public override string Id { get; }
-
-        internal virtual Uri LinkUri { get; }
-
-        internal CosmosClientContext ClientContext { get; }
-
-        public override Task<DatabaseResponse> ReadAsync(
-                    RequestOptions requestOptions = null,
-                    CancellationToken cancellationToken = default(CancellationToken))
-        {
-            Task<ResponseMessage> response = this.ReadStreamAsync(
-                        requestOptions: requestOptions,
-                        cancellationToken: cancellationToken);
-
-            return this.ClientContext.ResponseFactory.CreateDatabaseResponseAsync(this, response);
-        }
-
-        public override Task<DatabaseResponse> DeleteAsync(
-                    RequestOptions requestOptions = null,
-                    CancellationToken cancellationToken = default(CancellationToken))
-        {
-            Task<ResponseMessage> response = this.DeleteStreamAsync(
-                        requestOptions: requestOptions,
-                        cancellationToken: cancellationToken);
-
-            return this.ClientContext.ResponseFactory.CreateDatabaseResponseAsync(this, response);
-        }
-
-        public async override Task<int?> ReadThroughputAsync(
-            CancellationToken cancellationToken = default(CancellationToken))
-        {
-            ThroughputResponse response = await this.ReadThroughputIfExistsAsync(null, cancellationToken);
-            return response.Resource?.Throughput;
-        }
-
-        public async override Task<ThroughputResponse> ReadThroughputAsync(
-            RequestOptions requestOptions,
-            CancellationToken cancellationToken = default(CancellationToken))
-        {
-            string rid = await this.GetRIDAsync(cancellationToken);
-            CosmosOffers cosmosOffers = new CosmosOffers(this.ClientContext);
-            return await cosmosOffers.ReadThroughputAsync(
-                targetRID: rid,
-                requestOptions: requestOptions,
-                cancellationToken: cancellationToken);
-        }
-
-        internal async Task<ThroughputResponse> ReadThroughputIfExistsAsync(
-            RequestOptions requestOptions,
-            CancellationToken cancellationToken = default(CancellationToken))
-        {
-            string rid = await this.GetRIDAsync(cancellationToken);
-            CosmosOffers cosmosOffers = new CosmosOffers(this.ClientContext);
-            return await cosmosOffers.ReadThroughputIfExistsAsync(targetRID: rid, requestOptions: requestOptions, cancellationToken: cancellationToken);
-        }
-
-        public async override Task<ThroughputResponse> ReplaceThroughputAsync(
-            int throughput,
-            RequestOptions requestOptions = null,
-            CancellationToken cancellationToken = default(CancellationToken))
-        {
-            string rid = await this.GetRIDAsync(cancellationToken);
-            CosmosOffers cosmosOffers = new CosmosOffers(this.ClientContext);
-            return await cosmosOffers.ReplaceThroughputAsync(
-                targetRID: rid,
-                throughput: throughput,
-                requestOptions: requestOptions,
-                cancellationToken: cancellationToken);
-        }
-
-        internal async Task<ThroughputResponse> ReplaceThroughputIfExistsAsync(
-            int throughput,
-            RequestOptions requestOptions = null,
-            CancellationToken cancellationToken = default(CancellationToken))
-        {
-            string rid = await this.GetRIDAsync(cancellationToken);
-            CosmosOffers cosmosOffers = new CosmosOffers(this.ClientContext);
-            return await cosmosOffers.ReplaceThroughputIfExistsAsync(
-                targetRID: rid,
-                throughput: throughput,
-                requestOptions: requestOptions,
-                cancellationToken: cancellationToken);
-        }
-
-        public override Task<ResponseMessage> ReadStreamAsync(
-            RequestOptions requestOptions = null,
-            CancellationToken cancellationToken = default(CancellationToken))
-        {
-            return this.ProcessAsync(
-                OperationType.Read,
-                requestOptions,
-                cancellationToken);
-        }
-
-        public override Task<ResponseMessage> DeleteStreamAsync(
-                    RequestOptions requestOptions = null,
-                    CancellationToken cancellationToken = default(CancellationToken))
-        {
-            return this.ProcessAsync(
-                OperationType.Delete,
-                requestOptions,
-                cancellationToken);
-        }
-
-        public override Task<ContainerResponse> CreateContainerAsync(
-                    ContainerProperties containerProperties,
-                    int? throughput = null,
-                    RequestOptions requestOptions = null,
-                    CancellationToken cancellationToken = default(CancellationToken))
-        {
-            if (containerProperties == null)
-            {
-                throw new ArgumentNullException(nameof(containerProperties));
-            }
-
-            this.ValidateContainerProperties(containerProperties);
-
-            Task<ResponseMessage> response = this.CreateContainerStreamInternalAsync(
-                streamPayload: this.ClientContext.SerializerCore.ToStream(containerProperties),
-                throughput: throughput,
-                requestOptions: requestOptions,
-                cancellationToken: cancellationToken);
-
-            return this.ClientContext.ResponseFactory.CreateContainerResponseAsync(this.GetContainer(containerProperties.Id), response);
-        }
-
-        public override Task<ContainerResponse> CreateContainerAsync(
-            string id,
-            string partitionKeyPath,
-            int? throughput = null,
-            RequestOptions requestOptions = null,
-            CancellationToken cancellationToken = default(CancellationToken))
-        {
-            if (string.IsNullOrEmpty(id))
-            {
-                throw new ArgumentNullException(nameof(id));
-            }
-
-            if (string.IsNullOrEmpty(partitionKeyPath))
-            {
-                throw new ArgumentNullException(nameof(partitionKeyPath));
-            }
-
-            ContainerProperties containerProperties = new ContainerProperties(id, partitionKeyPath);
-
-            return this.CreateContainerAsync(
-                containerProperties,
-                throughput,
-                requestOptions,
-                cancellationToken);
-        }
-
-        public override async Task<ContainerResponse> CreateContainerIfNotExistsAsync(
-            ContainerProperties containerProperties,
-            int? throughput = null,
-            RequestOptions requestOptions = null,
-            CancellationToken cancellationToken = default(CancellationToken))
-        {
-            if (containerProperties == null)
-            {
-                throw new ArgumentNullException(nameof(containerProperties));
-            }
-
-            this.ValidateContainerProperties(containerProperties);
-
-            Container container = this.GetContainer(containerProperties.Id);
-            ResponseMessage response = await container.ReadContainerStreamAsync(cancellationToken: cancellationToken);
-            if (response.StatusCode != HttpStatusCode.NotFound)
-            {
-                ContainerResponse retrivedContainerResponse = await this.ClientContext.ResponseFactory.CreateContainerResponseAsync(container, Task.FromResult(response));
-                if (!retrivedContainerResponse.Resource.PartitionKeyPath.Equals(containerProperties.PartitionKeyPath))
-                {
-                    throw new ArgumentException(
-                        string.Format(
-                            ClientResources.PartitionKeyPathConflict,
-                            containerProperties.PartitionKeyPath,
-                            containerProperties.Id,
-                            retrivedContainerResponse.Resource.PartitionKeyPath),
-                        nameof(containerProperties.PartitionKey));
-                }
-
-                return retrivedContainerResponse;
-            }
-
-            this.ValidateContainerProperties(containerProperties);
-            response = await this.CreateContainerStreamAsync(containerProperties, throughput, requestOptions, cancellationToken);
-            if (response.StatusCode != HttpStatusCode.Conflict)
-            {
-                return await this.ClientContext.ResponseFactory.CreateContainerResponseAsync(container, Task.FromResult(response));
-            }
-
-            // This second Read is to handle the race condition when 2 or more threads have Read the database and only one succeeds with Create
-            // so for the remaining ones we should do a Read instead of throwing Conflict exception
-            return await container.ReadContainerAsync(cancellationToken: cancellationToken);
-        }
-
-        public override Task<ContainerResponse> CreateContainerIfNotExistsAsync(
-            string id,
-            string partitionKeyPath,
-            int? throughput = null,
-            RequestOptions requestOptions = null,
-            CancellationToken cancellationToken = default(CancellationToken))
-        {
-            if (string.IsNullOrEmpty(id))
-            {
-                throw new ArgumentNullException(nameof(id));
-            }
-
-            if (string.IsNullOrEmpty(partitionKeyPath))
-            {
-                throw new ArgumentNullException(nameof(partitionKeyPath));
-            }
-
-            ContainerProperties containerProperties = new ContainerProperties(id, partitionKeyPath);
-            return this.CreateContainerIfNotExistsAsync(containerProperties, throughput, requestOptions, cancellationToken);
-        }
-
-        public override Container GetContainer(string id)
-        {
-            if (string.IsNullOrEmpty(id))
-            {
-                throw new ArgumentNullException(nameof(id));
-            }
-
-            return new ContainerInlineCore(new ContainerCore(
-                    this.ClientContext,
-                    this,
-                    id));
-        }
-
-        public override Task<ResponseMessage> CreateContainerStreamAsync(
-            ContainerProperties containerProperties,
-            int? throughput = null,
-            RequestOptions requestOptions = null,
-            CancellationToken cancellationToken = default(CancellationToken))
-        {
-            if (containerProperties == null)
-            {
-                throw new ArgumentNullException(nameof(containerProperties));
-            }
-
-            this.ValidateContainerProperties(containerProperties);
-
-            Stream streamPayload = this.ClientContext.SerializerCore.ToStream(containerProperties);
-            return this.CreateContainerStreamInternalAsync(streamPayload,
-                throughput,
-                requestOptions,
-                cancellationToken);
-        }
-
-        public override Task<UserResponse> CreateUserAsync(
-            string id,
-            RequestOptions requestOptions = null,
-            CancellationToken cancellationToken = default(CancellationToken))
-        {
-            if (string.IsNullOrEmpty(id))
-            {
-                throw new ArgumentNullException(nameof(id));
-            }
-
-            UserProperties userProperties = new UserProperties(id);
-
-            Task<ResponseMessage> response = this.CreateUserStreamAsync(
-                userProperties: userProperties,
-                requestOptions: requestOptions,
-                cancellationToken: cancellationToken);
-
-            return this.ClientContext.ResponseFactory.CreateUserResponseAsync(this.GetUser(userProperties.Id), response);
-        }
-
-        public override User GetUser(string id)
-        {
-            if (string.IsNullOrEmpty(id))
-            {
-                throw new ArgumentNullException(nameof(id));
-            }
-
-            return new UserInlineCore(new UserCore(
-                    this.ClientContext,
-                    this,
-                    id));
-        }
-
-        public Task<ResponseMessage> CreateUserStreamAsync(
-            UserProperties userProperties,
-            RequestOptions requestOptions = null,
-            CancellationToken cancellationToken = default(CancellationToken))
-        {
-            if (userProperties == null)
-            {
-                throw new ArgumentNullException(nameof(userProperties));
-            }
-
-            this.ClientContext.ValidateResource(userProperties.Id);
-
-            Stream streamPayload = this.ClientContext.SerializerCore.ToStream(userProperties);
-            return this.ProcessUserCreateAsync(
-                streamPayload: streamPayload,
-                requestOptions: requestOptions,
-                cancellationToken: cancellationToken);
-        }
-
-        public override Task<UserResponse> UpsertUserAsync(string id,
-            RequestOptions requestOptions,
-            CancellationToken cancellationToken = default(CancellationToken))
-        {
-            if (string.IsNullOrEmpty(id))
-            {
-                throw new ArgumentNullException(nameof(id));
-            }
-
-            this.ClientContext.ValidateResource(id);
-
-            Task<ResponseMessage> response = this.ProcessUserUpsertAsync(
-                streamPayload: this.ClientContext.SerializerCore.ToStream(new UserProperties(id)),
-                requestOptions: requestOptions,
-                cancellationToken: cancellationToken);
-
-            return this.ClientContext.ResponseFactory.CreateUserResponseAsync(this.GetUser(id), response);
-        }
-
-        public override FeedIterator GetContainerQueryStreamIterator(
-            string queryText = null,
-            string continuationToken = null,
-            QueryRequestOptions requestOptions = null)
-        {
-            QueryDefinition queryDefinition = null;
-            if (queryText != null)
-            {
-                queryDefinition = new QueryDefinition(queryText);
-            }
-
-            return this.GetContainerQueryStreamIterator(
-                queryDefinition,
-                continuationToken,
-                requestOptions);
-        }
-
-        public override FeedIterator<T> GetContainerQueryIterator<T>(
-            string queryText = null,
-            string continuationToken = null,
-            QueryRequestOptions requestOptions = null)
-        {
-            QueryDefinition queryDefinition = null;
-            if (queryText != null)
-            {
-                queryDefinition = new QueryDefinition(queryText);
-            }
-
-            return this.GetContainerQueryIterator<T>(
-                queryDefinition,
-                continuationToken,
-                requestOptions);
-        }
-
-        public override FeedIterator GetContainerQueryStreamIterator(
-            QueryDefinition queryDefinition,
-            string continuationToken = null,
-            QueryRequestOptions requestOptions = null)
-        {
-            return new FeedIteratorCore(
-               this.ClientContext,
-               this.LinkUri,
-               ResourceType.Collection,
-               queryDefinition,
-               continuationToken,
-               requestOptions);
-        }
-
-        public override FeedIterator<T> GetContainerQueryIterator<T>(
-            QueryDefinition queryDefinition,
-            string continuationToken = null,
-            QueryRequestOptions requestOptions = null)
-        {
-            if (!(this.GetContainerQueryStreamIterator(
-                queryDefinition,
-                continuationToken,
-                requestOptions) is FeedIteratorInternal containerStreamIterator))
-            {
-                // This class should inherit from DatabaseInteral to avoid the downcasting hacks.
-                throw new InvalidOperationException($"Expected FeedIteratorInternal.");
-            }
-
-            return new FeedIteratorCore<T>(
-                containerStreamIterator,
-                (response) => this.ClientContext.ResponseFactory.CreateQueryFeedResponse<T>(
-                    responseMessage: response,
-                    resourceType: ResourceType.Collection));
-        }
-
-        public override FeedIterator<T> GetUserQueryIterator<T>(QueryDefinition queryDefinition,
-            string continuationToken = null,
-            QueryRequestOptions requestOptions = null)
-        {
-            if (!(this.GetUserQueryStreamIterator(
-                queryDefinition,
-                continuationToken,
-                requestOptions) is FeedIteratorInternal userStreamIterator))
-            {
-                // This class should inherit from DatabaseInteral to avoid the downcasting hacks.
-                throw new InvalidOperationException($"Expected FeedIteratorInternal.");
-            }
-
-            return new FeedIteratorCore<T>(
-                userStreamIterator,
-                (response) => this.ClientContext.ResponseFactory.CreateQueryFeedResponse<T>(
-                    responseMessage: response,
-                    resourceType: ResourceType.User));
-        }
-
-        public FeedIterator GetUserQueryStreamIterator(QueryDefinition queryDefinition,
-            string continuationToken = null,
-            QueryRequestOptions requestOptions = null)
-        {
-            return new FeedIteratorCore(
-               this.ClientContext,
-               this.LinkUri,
-               ResourceType.User,
-               queryDefinition,
-               continuationToken,
-               requestOptions);
-        }
-
-        public override FeedIterator<T> GetUserQueryIterator<T>(string queryText = null,
-            string continuationToken = null,
-            QueryRequestOptions requestOptions = null)
-        {
-            QueryDefinition queryDefinition = null;
-            if (queryText != null)
-            {
-                queryDefinition = new QueryDefinition(queryText);
-            }
-
-            return this.GetUserQueryIterator<T>(
-                queryDefinition,
-                continuationToken,
-                requestOptions);
-        }
-
-        public FeedIterator GetUserQueryStreamIterator(string queryText = null,
-            string continuationToken = null,
-            QueryRequestOptions requestOptions = null)
-        {
-            QueryDefinition queryDefinition = null;
-            if (queryText != null)
-            {
-                queryDefinition = new QueryDefinition(queryText);
-            }
-
-            return this.GetUserQueryStreamIterator(
-                queryDefinition,
-                continuationToken,
-                requestOptions);
-        }
-
-        public override ContainerBuilder DefineContainer(
-            string name,
-            string partitionKeyPath)
-        {
-            if (string.IsNullOrEmpty(name))
-            {
-                throw new ArgumentNullException(nameof(name));
-            }
-
-            if (string.IsNullOrEmpty(partitionKeyPath))
-            {
-                throw new ArgumentNullException(nameof(partitionKeyPath));
-            }
-
-            return new ContainerBuilder(this, this.ClientContext, name, partitionKeyPath);
-        }
-
-#if PREVIEW
-        public override
-#else
-        internal virtual
-#endif
-        DataEncryptionKey GetDataEncryptionKey(string id)
-        {
-            if (string.IsNullOrEmpty(id))
-            {
-                throw new ArgumentNullException(nameof(id));
-            }
-
-            return new DataEncryptionKeyInlineCore(
-                new DataEncryptionKeyCore(
-                    this.ClientContext,
-                    this,
-                    id));
-        }
-
-#if PREVIEW
-        public override
-#else
-        internal virtual
-#endif
-            FeedIterator<DataEncryptionKeyProperties> GetDataEncryptionKeyIterator(
-                string startId = null,
-                string endId = null,
-                bool isDescending = false,
-                string continuationToken = null,
-                QueryRequestOptions requestOptions = null)
-        {
-            if (!(this.GetDataEncryptionKeyStreamIterator(
-                startId,
-                endId,
-                isDescending,
-                continuationToken,
-                requestOptions) is FeedIteratorInternal dekStreamIterator))
-            {
-                throw new InvalidOperationException($"Expected FeedIteratorInternal.");
-            }
-
-            return new FeedIteratorCore<DataEncryptionKeyProperties>(
-                dekStreamIterator,
-                (responseMessage) =>
-                {
-                    FeedResponse<DataEncryptionKeyProperties> results = this.ClientContext.ResponseFactory.CreateQueryFeedResponse<DataEncryptionKeyProperties>(responseMessage, ResourceType.ClientEncryptionKey);
-                    foreach (DataEncryptionKeyProperties result in results)
-                    {
-                        Uri dekUri = DataEncryptionKeyCore.CreateLinkUri(this.ClientContext, this, result.Id);
-                        this.ClientContext.DekCache.Set(this.Id, dekUri, result);
-                    }
-
-                    return results;
-                });
-        }
-
-        internal FeedIterator GetDataEncryptionKeyStreamIterator(
-            string startId = null,
-            string endId = null,
-            bool isDescending = false,
-            string continuationToken = null,
-            QueryRequestOptions requestOptions = null)
-        {
-            if (startId != null || endId != null)
-            {
-                if (requestOptions == null)
-                {
-                    requestOptions = new QueryRequestOptions();
-                }
-
-                requestOptions.StartId = startId;
-                requestOptions.EndId = endId;
-                requestOptions.EnumerationDirection = isDescending ? EnumerationDirection.Reverse : EnumerationDirection.Forward;
-            }
-
-            return new FeedIteratorCore(
-                clientContext: this.ClientContext,
-                resourceLink: this.LinkUri,
-                resourceType: ResourceType.ClientEncryptionKey,
-                queryDefinition: null,
-                continuationToken: continuationToken,
-                options: requestOptions,
-                usePropertySerializer: true);
-        }
-
-#if PREVIEW
-        public override
-#else
-        internal virtual
-#endif
-            async Task<DataEncryptionKeyResponse> CreateDataEncryptionKeyAsync(
-                string id,
-                CosmosEncryptionAlgorithm encryptionAlgorithmId,
-                EncryptionKeyWrapMetadata encryptionKeyWrapMetadata,
-                RequestOptions requestOptions = null,
-                CancellationToken cancellationToken = default)
-        {
-            if (string.IsNullOrEmpty(id))
-            {
-                throw new ArgumentNullException(nameof(id));
-            }
-
-<<<<<<< HEAD
-            if (encryptionAlgorithmId != CosmosEncryptionAlgorithm.AEAD_AES_256_CBC_HMAC_SHA_256_RANDOMIZED)
-=======
-            if (encryptionAlgorithmId != CosmosEncryptionAlgorithm.AE_AES_256_CBC_HMAC_SHA_256_RANDOMIZED)
->>>>>>> 448acdad
-            {
-                throw new ArgumentException(string.Format("Unsupported Encryption Algorithm {0}", encryptionAlgorithmId), nameof(encryptionAlgorithmId));
-            }
-
-            if (encryptionKeyWrapMetadata == null)
-            {
-                throw new ArgumentNullException(nameof(encryptionKeyWrapMetadata));
-            }
-
-            this.ClientContext.ValidateResource(id);
-
-            DataEncryptionKeyCore newDek = (DataEncryptionKeyInlineCore)this.GetDataEncryptionKey(id);
-
-<<<<<<< HEAD
-            byte[] rawDek = newDek.GenerateKey(encryptionAlgorithmId);
-
-            (byte[] wrappedDek, EncryptionKeyWrapMetadata updatedMetadata, InMemoryRawDek inMemoryRawDek) = await newDek.WrapAsync(rawDek, encryptionAlgorithmId, encryptionKeyWrapMetadata, cancellationToken);
-=======
-            CosmosDiagnosticsContext diagnosticsContext = CosmosDiagnosticsContext.Create(requestOptions);
-
-            byte[] rawDek = newDek.GenerateKey(encryptionAlgorithmId);
-
-            (byte[] wrappedDek, EncryptionKeyWrapMetadata updatedMetadata, InMemoryRawDek inMemoryRawDek) = await newDek.WrapAsync(
-                rawDek,
-                encryptionAlgorithmId,
-                encryptionKeyWrapMetadata,
-                diagnosticsContext,
-                cancellationToken);
->>>>>>> 448acdad
-
-            DataEncryptionKeyProperties dekProperties = new DataEncryptionKeyProperties(id, encryptionAlgorithmId, wrappedDek, updatedMetadata);
-            Stream streamPayload = this.ClientContext.SerializerCore.ToStream(dekProperties);
-            Task<ResponseMessage> responseMessage = this.CreateDataEncryptionKeyStreamAsync(
-                streamPayload,
-                requestOptions,
-                cancellationToken);
-
-            DataEncryptionKeyResponse dekResponse = await this.ClientContext.ResponseFactory.CreateDataEncryptionKeyResponseAsync(newDek, responseMessage);
-<<<<<<< HEAD
-=======
-            Debug.Assert(dekResponse.Resource != null);
-
->>>>>>> 448acdad
-            this.ClientContext.DekCache.Set(this.Id, newDek.LinkUri, dekResponse.Resource);
-            this.ClientContext.DekCache.SetRawDek(dekResponse.Resource.SelfLink, inMemoryRawDek);
-            return dekResponse;
-        }
-
-        internal void ValidateContainerProperties(ContainerProperties containerProperties)
-        {
-            containerProperties.ValidateRequiredProperties();
-            this.ClientContext.ValidateResource(containerProperties.Id);
-        }
-
-        internal Task<ResponseMessage> ProcessCollectionCreateAsync(
-            Stream streamPayload,
-            int? throughput,
-            RequestOptions requestOptions = null,
-            CancellationToken cancellationToken = default(CancellationToken))
-        {
-            return this.ClientContext.ProcessResourceOperationStreamAsync(
-               resourceUri: this.LinkUri,
-               resourceType: ResourceType.Collection,
-               operationType: OperationType.Create,
-               cosmosContainerCore: null,
-               partitionKey: null,
-               streamPayload: streamPayload,
-               requestOptions: requestOptions,
-               requestEnricher: (httpRequestMessage) => httpRequestMessage.AddThroughputHeader(throughput),
-               diagnosticsScope: null,
-               cancellationToken: cancellationToken);
-        }
-
-        internal Task<ResponseMessage> ProcessUserCreateAsync(
-            Stream streamPayload,
-            RequestOptions requestOptions = null,
-            CancellationToken cancellationToken = default(CancellationToken))
-        {
-            return this.ClientContext.ProcessResourceOperationStreamAsync(
-               resourceUri: this.LinkUri,
-               resourceType: ResourceType.User,
-               operationType: OperationType.Create,
-               cosmosContainerCore: null,
-               partitionKey: null,
-               streamPayload: streamPayload,
-               requestOptions: requestOptions,
-               requestEnricher: null,
-               diagnosticsScope: null,
-               cancellationToken: cancellationToken);
-        }
-
-        internal Task<ResponseMessage> ProcessUserUpsertAsync(
-            Stream streamPayload,
-            RequestOptions requestOptions = null,
-            CancellationToken cancellationToken = default(CancellationToken))
-        {
-            return this.ClientContext.ProcessResourceOperationStreamAsync(
-               resourceUri: this.LinkUri,
-               resourceType: ResourceType.User,
-               operationType: OperationType.Upsert,
-               cosmosContainerCore: null,
-               partitionKey: null,
-               streamPayload: streamPayload,
-               requestOptions: requestOptions,
-               requestEnricher: null,
-               diagnosticsScope: null,
-               cancellationToken: cancellationToken);
-        }
-
-        internal virtual async Task<string> GetRIDAsync(CancellationToken cancellationToken = default(CancellationToken))
-        {
-            DatabaseResponse databaseResponse = await this.ReadAsync(cancellationToken: cancellationToken);
-            return databaseResponse?.Resource?.ResourceId;
-        }
-
-        private Task<ResponseMessage> CreateContainerStreamInternalAsync(
-            Stream streamPayload,
-            int? throughput = null,
-            RequestOptions requestOptions = null,
-            CancellationToken cancellationToken = default(CancellationToken))
-        {
-            return this.ProcessCollectionCreateAsync(
-                streamPayload: streamPayload,
-                throughput: throughput,
-                requestOptions: requestOptions,
-                cancellationToken: cancellationToken);
-        }
-
-        private Task<ResponseMessage> CreateDataEncryptionKeyStreamAsync(
-            Stream streamPayload,
-            RequestOptions requestOptions = null,
-            CancellationToken cancellationToken = default(CancellationToken))
-        {
-            if (streamPayload == null)
-            {
-                throw new ArgumentNullException(nameof(streamPayload));
-            }
-
-            return this.ClientContext.ProcessResourceOperationStreamAsync(
-                resourceUri: this.LinkUri,
-                resourceType: ResourceType.ClientEncryptionKey,
-                operationType: OperationType.Create,
-                cosmosContainerCore: null,
-                partitionKey: null,
-                streamPayload: streamPayload,
-                requestOptions: requestOptions,
-                requestEnricher: null,
-                diagnosticsScope: null,
-                cancellationToken: cancellationToken);
-        }
-
-        private Task<ResponseMessage> ProcessAsync(
-            OperationType operationType,
-            RequestOptions requestOptions = null,
-            CancellationToken cancellationToken = default(CancellationToken))
-        {
-            return this.ProcessResourceOperationStreamAsync(
-                streamPayload: null,
-                operationType: operationType,
-                linkUri: this.LinkUri,
-                resourceType: ResourceType.Database,
-                cancellationToken: cancellationToken);
-        }
-
-        private Task<ResponseMessage> ProcessResourceOperationStreamAsync(
-           Stream streamPayload,
-           OperationType operationType,
-           Uri linkUri,
-           ResourceType resourceType,
-           RequestOptions requestOptions = null,
-           CancellationToken cancellationToken = default(CancellationToken))
-        {
-            return this.ClientContext.ProcessResourceOperationStreamAsync(
-              resourceUri: linkUri,
-              resourceType: resourceType,
-              operationType: operationType,
-              cosmosContainerCore: null,
-              partitionKey: null,
-              streamPayload: streamPayload,
-              requestOptions: requestOptions,
-              requestEnricher: null,
-              diagnosticsScope: null,
-              cancellationToken: cancellationToken);
-        }
-    }
-}
+﻿//------------------------------------------------------------
+// Copyright (c) Microsoft Corporation.  All rights reserved.
+//------------------------------------------------------------
+
+namespace Microsoft.Azure.Cosmos
+{
+    using System;
+    using System.Diagnostics;
+    using System.IO;
+    using System.Net;
+    using System.Threading;
+    using System.Threading.Tasks;
+    using Microsoft.Azure.Cosmos.Fluent;
+    using Microsoft.Azure.Documents;
+
+    /// <summary>
+    /// Operations for reading or deleting an existing database.
+    ///
+    /// <see cref="CosmosClient"/> for or creating new databases, and reading/querying all databases; use `client.Databases`.
+    /// </summary>
+    internal class DatabaseCore : Database
+    {
+        /// <summary>
+        /// Only used for unit testing
+        /// </summary>
+        internal DatabaseCore()
+        {
+        }
+
+        internal DatabaseCore(
+            CosmosClientContext clientContext,
+            string databaseId)
+        {
+            this.Id = databaseId;
+            this.ClientContext = clientContext;
+            this.LinkUri = clientContext.CreateLink(
+                parentLink: null,
+                uriPathSegment: Paths.DatabasesPathSegment,
+                id: databaseId);
+        }
+
+        public override string Id { get; }
+
+        internal virtual Uri LinkUri { get; }
+
+        internal CosmosClientContext ClientContext { get; }
+
+        public override Task<DatabaseResponse> ReadAsync(
+                    RequestOptions requestOptions = null,
+                    CancellationToken cancellationToken = default(CancellationToken))
+        {
+            Task<ResponseMessage> response = this.ReadStreamAsync(
+                        requestOptions: requestOptions,
+                        cancellationToken: cancellationToken);
+
+            return this.ClientContext.ResponseFactory.CreateDatabaseResponseAsync(this, response);
+        }
+
+        public override Task<DatabaseResponse> DeleteAsync(
+                    RequestOptions requestOptions = null,
+                    CancellationToken cancellationToken = default(CancellationToken))
+        {
+            Task<ResponseMessage> response = this.DeleteStreamAsync(
+                        requestOptions: requestOptions,
+                        cancellationToken: cancellationToken);
+
+            return this.ClientContext.ResponseFactory.CreateDatabaseResponseAsync(this, response);
+        }
+
+        public async override Task<int?> ReadThroughputAsync(
+            CancellationToken cancellationToken = default(CancellationToken))
+        {
+            ThroughputResponse response = await this.ReadThroughputIfExistsAsync(null, cancellationToken);
+            return response.Resource?.Throughput;
+        }
+
+        public async override Task<ThroughputResponse> ReadThroughputAsync(
+            RequestOptions requestOptions,
+            CancellationToken cancellationToken = default(CancellationToken))
+        {
+            string rid = await this.GetRIDAsync(cancellationToken);
+            CosmosOffers cosmosOffers = new CosmosOffers(this.ClientContext);
+            return await cosmosOffers.ReadThroughputAsync(
+                targetRID: rid,
+                requestOptions: requestOptions,
+                cancellationToken: cancellationToken);
+        }
+
+        internal async Task<ThroughputResponse> ReadThroughputIfExistsAsync(
+            RequestOptions requestOptions,
+            CancellationToken cancellationToken = default(CancellationToken))
+        {
+            string rid = await this.GetRIDAsync(cancellationToken);
+            CosmosOffers cosmosOffers = new CosmosOffers(this.ClientContext);
+            return await cosmosOffers.ReadThroughputIfExistsAsync(targetRID: rid, requestOptions: requestOptions, cancellationToken: cancellationToken);
+        }
+
+        public async override Task<ThroughputResponse> ReplaceThroughputAsync(
+            int throughput,
+            RequestOptions requestOptions = null,
+            CancellationToken cancellationToken = default(CancellationToken))
+        {
+            string rid = await this.GetRIDAsync(cancellationToken);
+            CosmosOffers cosmosOffers = new CosmosOffers(this.ClientContext);
+            return await cosmosOffers.ReplaceThroughputAsync(
+                targetRID: rid,
+                throughput: throughput,
+                requestOptions: requestOptions,
+                cancellationToken: cancellationToken);
+        }
+
+        internal async Task<ThroughputResponse> ReplaceThroughputIfExistsAsync(
+            int throughput,
+            RequestOptions requestOptions = null,
+            CancellationToken cancellationToken = default(CancellationToken))
+        {
+            string rid = await this.GetRIDAsync(cancellationToken);
+            CosmosOffers cosmosOffers = new CosmosOffers(this.ClientContext);
+            return await cosmosOffers.ReplaceThroughputIfExistsAsync(
+                targetRID: rid,
+                throughput: throughput,
+                requestOptions: requestOptions,
+                cancellationToken: cancellationToken);
+        }
+
+        public override Task<ResponseMessage> ReadStreamAsync(
+            RequestOptions requestOptions = null,
+            CancellationToken cancellationToken = default(CancellationToken))
+        {
+            return this.ProcessAsync(
+                OperationType.Read,
+                requestOptions,
+                cancellationToken);
+        }
+
+        public override Task<ResponseMessage> DeleteStreamAsync(
+                    RequestOptions requestOptions = null,
+                    CancellationToken cancellationToken = default(CancellationToken))
+        {
+            return this.ProcessAsync(
+                OperationType.Delete,
+                requestOptions,
+                cancellationToken);
+        }
+
+        public override Task<ContainerResponse> CreateContainerAsync(
+                    ContainerProperties containerProperties,
+                    int? throughput = null,
+                    RequestOptions requestOptions = null,
+                    CancellationToken cancellationToken = default(CancellationToken))
+        {
+            if (containerProperties == null)
+            {
+                throw new ArgumentNullException(nameof(containerProperties));
+            }
+
+            this.ValidateContainerProperties(containerProperties);
+
+            Task<ResponseMessage> response = this.CreateContainerStreamInternalAsync(
+                streamPayload: this.ClientContext.SerializerCore.ToStream(containerProperties),
+                throughput: throughput,
+                requestOptions: requestOptions,
+                cancellationToken: cancellationToken);
+
+            return this.ClientContext.ResponseFactory.CreateContainerResponseAsync(this.GetContainer(containerProperties.Id), response);
+        }
+
+        public override Task<ContainerResponse> CreateContainerAsync(
+            string id,
+            string partitionKeyPath,
+            int? throughput = null,
+            RequestOptions requestOptions = null,
+            CancellationToken cancellationToken = default(CancellationToken))
+        {
+            if (string.IsNullOrEmpty(id))
+            {
+                throw new ArgumentNullException(nameof(id));
+            }
+
+            if (string.IsNullOrEmpty(partitionKeyPath))
+            {
+                throw new ArgumentNullException(nameof(partitionKeyPath));
+            }
+
+            ContainerProperties containerProperties = new ContainerProperties(id, partitionKeyPath);
+
+            return this.CreateContainerAsync(
+                containerProperties,
+                throughput,
+                requestOptions,
+                cancellationToken);
+        }
+
+        public override async Task<ContainerResponse> CreateContainerIfNotExistsAsync(
+            ContainerProperties containerProperties,
+            int? throughput = null,
+            RequestOptions requestOptions = null,
+            CancellationToken cancellationToken = default(CancellationToken))
+        {
+            if (containerProperties == null)
+            {
+                throw new ArgumentNullException(nameof(containerProperties));
+            }
+
+            this.ValidateContainerProperties(containerProperties);
+
+            Container container = this.GetContainer(containerProperties.Id);
+            ResponseMessage response = await container.ReadContainerStreamAsync(cancellationToken: cancellationToken);
+            if (response.StatusCode != HttpStatusCode.NotFound)
+            {
+                ContainerResponse retrivedContainerResponse = await this.ClientContext.ResponseFactory.CreateContainerResponseAsync(container, Task.FromResult(response));
+                if (!retrivedContainerResponse.Resource.PartitionKeyPath.Equals(containerProperties.PartitionKeyPath))
+                {
+                    throw new ArgumentException(
+                        string.Format(
+                            ClientResources.PartitionKeyPathConflict,
+                            containerProperties.PartitionKeyPath,
+                            containerProperties.Id,
+                            retrivedContainerResponse.Resource.PartitionKeyPath),
+                        nameof(containerProperties.PartitionKey));
+                }
+
+                return retrivedContainerResponse;
+            }
+
+            this.ValidateContainerProperties(containerProperties);
+            response = await this.CreateContainerStreamAsync(containerProperties, throughput, requestOptions, cancellationToken);
+            if (response.StatusCode != HttpStatusCode.Conflict)
+            {
+                return await this.ClientContext.ResponseFactory.CreateContainerResponseAsync(container, Task.FromResult(response));
+            }
+
+            // This second Read is to handle the race condition when 2 or more threads have Read the database and only one succeeds with Create
+            // so for the remaining ones we should do a Read instead of throwing Conflict exception
+            return await container.ReadContainerAsync(cancellationToken: cancellationToken);
+        }
+
+        public override Task<ContainerResponse> CreateContainerIfNotExistsAsync(
+            string id,
+            string partitionKeyPath,
+            int? throughput = null,
+            RequestOptions requestOptions = null,
+            CancellationToken cancellationToken = default(CancellationToken))
+        {
+            if (string.IsNullOrEmpty(id))
+            {
+                throw new ArgumentNullException(nameof(id));
+            }
+
+            if (string.IsNullOrEmpty(partitionKeyPath))
+            {
+                throw new ArgumentNullException(nameof(partitionKeyPath));
+            }
+
+            ContainerProperties containerProperties = new ContainerProperties(id, partitionKeyPath);
+            return this.CreateContainerIfNotExistsAsync(containerProperties, throughput, requestOptions, cancellationToken);
+        }
+
+        public override Container GetContainer(string id)
+        {
+            if (string.IsNullOrEmpty(id))
+            {
+                throw new ArgumentNullException(nameof(id));
+            }
+
+            return new ContainerInlineCore(new ContainerCore(
+                    this.ClientContext,
+                    this,
+                    id));
+        }
+
+        public override Task<ResponseMessage> CreateContainerStreamAsync(
+            ContainerProperties containerProperties,
+            int? throughput = null,
+            RequestOptions requestOptions = null,
+            CancellationToken cancellationToken = default(CancellationToken))
+        {
+            if (containerProperties == null)
+            {
+                throw new ArgumentNullException(nameof(containerProperties));
+            }
+
+            this.ValidateContainerProperties(containerProperties);
+
+            Stream streamPayload = this.ClientContext.SerializerCore.ToStream(containerProperties);
+            return this.CreateContainerStreamInternalAsync(streamPayload,
+                throughput,
+                requestOptions,
+                cancellationToken);
+        }
+
+        public override Task<UserResponse> CreateUserAsync(
+            string id,
+            RequestOptions requestOptions = null,
+            CancellationToken cancellationToken = default(CancellationToken))
+        {
+            if (string.IsNullOrEmpty(id))
+            {
+                throw new ArgumentNullException(nameof(id));
+            }
+
+            UserProperties userProperties = new UserProperties(id);
+
+            Task<ResponseMessage> response = this.CreateUserStreamAsync(
+                userProperties: userProperties,
+                requestOptions: requestOptions,
+                cancellationToken: cancellationToken);
+
+            return this.ClientContext.ResponseFactory.CreateUserResponseAsync(this.GetUser(userProperties.Id), response);
+        }
+
+        public override User GetUser(string id)
+        {
+            if (string.IsNullOrEmpty(id))
+            {
+                throw new ArgumentNullException(nameof(id));
+            }
+
+            return new UserInlineCore(new UserCore(
+                    this.ClientContext,
+                    this,
+                    id));
+        }
+
+        public Task<ResponseMessage> CreateUserStreamAsync(
+            UserProperties userProperties,
+            RequestOptions requestOptions = null,
+            CancellationToken cancellationToken = default(CancellationToken))
+        {
+            if (userProperties == null)
+            {
+                throw new ArgumentNullException(nameof(userProperties));
+            }
+
+            this.ClientContext.ValidateResource(userProperties.Id);
+
+            Stream streamPayload = this.ClientContext.SerializerCore.ToStream(userProperties);
+            return this.ProcessUserCreateAsync(
+                streamPayload: streamPayload,
+                requestOptions: requestOptions,
+                cancellationToken: cancellationToken);
+        }
+
+        public override Task<UserResponse> UpsertUserAsync(string id,
+            RequestOptions requestOptions,
+            CancellationToken cancellationToken = default(CancellationToken))
+        {
+            if (string.IsNullOrEmpty(id))
+            {
+                throw new ArgumentNullException(nameof(id));
+            }
+
+            this.ClientContext.ValidateResource(id);
+
+            Task<ResponseMessage> response = this.ProcessUserUpsertAsync(
+                streamPayload: this.ClientContext.SerializerCore.ToStream(new UserProperties(id)),
+                requestOptions: requestOptions,
+                cancellationToken: cancellationToken);
+
+            return this.ClientContext.ResponseFactory.CreateUserResponseAsync(this.GetUser(id), response);
+        }
+
+        public override FeedIterator GetContainerQueryStreamIterator(
+            string queryText = null,
+            string continuationToken = null,
+            QueryRequestOptions requestOptions = null)
+        {
+            QueryDefinition queryDefinition = null;
+            if (queryText != null)
+            {
+                queryDefinition = new QueryDefinition(queryText);
+            }
+
+            return this.GetContainerQueryStreamIterator(
+                queryDefinition,
+                continuationToken,
+                requestOptions);
+        }
+
+        public override FeedIterator<T> GetContainerQueryIterator<T>(
+            string queryText = null,
+            string continuationToken = null,
+            QueryRequestOptions requestOptions = null)
+        {
+            QueryDefinition queryDefinition = null;
+            if (queryText != null)
+            {
+                queryDefinition = new QueryDefinition(queryText);
+            }
+
+            return this.GetContainerQueryIterator<T>(
+                queryDefinition,
+                continuationToken,
+                requestOptions);
+        }
+
+        public override FeedIterator GetContainerQueryStreamIterator(
+            QueryDefinition queryDefinition,
+            string continuationToken = null,
+            QueryRequestOptions requestOptions = null)
+        {
+            return new FeedIteratorCore(
+               this.ClientContext,
+               this.LinkUri,
+               ResourceType.Collection,
+               queryDefinition,
+               continuationToken,
+               requestOptions);
+        }
+
+        public override FeedIterator<T> GetContainerQueryIterator<T>(
+            QueryDefinition queryDefinition,
+            string continuationToken = null,
+            QueryRequestOptions requestOptions = null)
+        {
+            if (!(this.GetContainerQueryStreamIterator(
+                queryDefinition,
+                continuationToken,
+                requestOptions) is FeedIteratorInternal containerStreamIterator))
+            {
+                // This class should inherit from DatabaseInteral to avoid the downcasting hacks.
+                throw new InvalidOperationException($"Expected FeedIteratorInternal.");
+            }
+
+            return new FeedIteratorCore<T>(
+                containerStreamIterator,
+                (response) => this.ClientContext.ResponseFactory.CreateQueryFeedResponse<T>(
+                    responseMessage: response,
+                    resourceType: ResourceType.Collection));
+        }
+
+        public override FeedIterator<T> GetUserQueryIterator<T>(QueryDefinition queryDefinition,
+            string continuationToken = null,
+            QueryRequestOptions requestOptions = null)
+        {
+            if (!(this.GetUserQueryStreamIterator(
+                queryDefinition,
+                continuationToken,
+                requestOptions) is FeedIteratorInternal userStreamIterator))
+            {
+                // This class should inherit from DatabaseInteral to avoid the downcasting hacks.
+                throw new InvalidOperationException($"Expected FeedIteratorInternal.");
+            }
+
+            return new FeedIteratorCore<T>(
+                userStreamIterator,
+                (response) => this.ClientContext.ResponseFactory.CreateQueryFeedResponse<T>(
+                    responseMessage: response,
+                    resourceType: ResourceType.User));
+        }
+
+        public FeedIterator GetUserQueryStreamIterator(QueryDefinition queryDefinition,
+            string continuationToken = null,
+            QueryRequestOptions requestOptions = null)
+        {
+            return new FeedIteratorCore(
+               this.ClientContext,
+               this.LinkUri,
+               ResourceType.User,
+               queryDefinition,
+               continuationToken,
+               requestOptions);
+        }
+
+        public override FeedIterator<T> GetUserQueryIterator<T>(string queryText = null,
+            string continuationToken = null,
+            QueryRequestOptions requestOptions = null)
+        {
+            QueryDefinition queryDefinition = null;
+            if (queryText != null)
+            {
+                queryDefinition = new QueryDefinition(queryText);
+            }
+
+            return this.GetUserQueryIterator<T>(
+                queryDefinition,
+                continuationToken,
+                requestOptions);
+        }
+
+        public FeedIterator GetUserQueryStreamIterator(string queryText = null,
+            string continuationToken = null,
+            QueryRequestOptions requestOptions = null)
+        {
+            QueryDefinition queryDefinition = null;
+            if (queryText != null)
+            {
+                queryDefinition = new QueryDefinition(queryText);
+            }
+
+            return this.GetUserQueryStreamIterator(
+                queryDefinition,
+                continuationToken,
+                requestOptions);
+        }
+
+        public override ContainerBuilder DefineContainer(
+            string name,
+            string partitionKeyPath)
+        {
+            if (string.IsNullOrEmpty(name))
+            {
+                throw new ArgumentNullException(nameof(name));
+            }
+
+            if (string.IsNullOrEmpty(partitionKeyPath))
+            {
+                throw new ArgumentNullException(nameof(partitionKeyPath));
+            }
+
+            return new ContainerBuilder(this, this.ClientContext, name, partitionKeyPath);
+        }
+
+#if PREVIEW
+        public override
+#else
+        internal virtual
+#endif
+        DataEncryptionKey GetDataEncryptionKey(string id)
+        {
+            if (string.IsNullOrEmpty(id))
+            {
+                throw new ArgumentNullException(nameof(id));
+            }
+
+            return new DataEncryptionKeyInlineCore(
+                new DataEncryptionKeyCore(
+                    this.ClientContext,
+                    this,
+                    id));
+        }
+
+#if PREVIEW
+        public override
+#else
+        internal virtual
+#endif
+            FeedIterator<DataEncryptionKeyProperties> GetDataEncryptionKeyIterator(
+                string startId = null,
+                string endId = null,
+                bool isDescending = false,
+                string continuationToken = null,
+                QueryRequestOptions requestOptions = null)
+        {
+            if (!(this.GetDataEncryptionKeyStreamIterator(
+                startId,
+                endId,
+                isDescending,
+                continuationToken,
+                requestOptions) is FeedIteratorInternal dekStreamIterator))
+            {
+                throw new InvalidOperationException($"Expected FeedIteratorInternal.");
+            }
+
+            return new FeedIteratorCore<DataEncryptionKeyProperties>(
+                dekStreamIterator,
+                (responseMessage) =>
+                {
+                    FeedResponse<DataEncryptionKeyProperties> results = this.ClientContext.ResponseFactory.CreateQueryFeedResponse<DataEncryptionKeyProperties>(responseMessage, ResourceType.ClientEncryptionKey);
+                    foreach (DataEncryptionKeyProperties result in results)
+                    {
+                        Uri dekUri = DataEncryptionKeyCore.CreateLinkUri(this.ClientContext, this, result.Id);
+                        this.ClientContext.DekCache.Set(this.Id, dekUri, result);
+                    }
+
+                    return results;
+                });
+        }
+
+        internal FeedIterator GetDataEncryptionKeyStreamIterator(
+            string startId = null,
+            string endId = null,
+            bool isDescending = false,
+            string continuationToken = null,
+            QueryRequestOptions requestOptions = null)
+        {
+            if (startId != null || endId != null)
+            {
+                if (requestOptions == null)
+                {
+                    requestOptions = new QueryRequestOptions();
+                }
+
+                requestOptions.StartId = startId;
+                requestOptions.EndId = endId;
+                requestOptions.EnumerationDirection = isDescending ? EnumerationDirection.Reverse : EnumerationDirection.Forward;
+            }
+
+            return new FeedIteratorCore(
+                clientContext: this.ClientContext,
+                resourceLink: this.LinkUri,
+                resourceType: ResourceType.ClientEncryptionKey,
+                queryDefinition: null,
+                continuationToken: continuationToken,
+                options: requestOptions,
+                usePropertySerializer: true);
+        }
+
+#if PREVIEW
+        public override
+#else
+        internal virtual
+#endif
+            async Task<DataEncryptionKeyResponse> CreateDataEncryptionKeyAsync(
+                string id,
+                CosmosEncryptionAlgorithm encryptionAlgorithmId,
+                EncryptionKeyWrapMetadata encryptionKeyWrapMetadata,
+                RequestOptions requestOptions = null,
+                CancellationToken cancellationToken = default)
+        {
+            if (string.IsNullOrEmpty(id))
+            {
+                throw new ArgumentNullException(nameof(id));
+            }
+
+            if (encryptionAlgorithmId != CosmosEncryptionAlgorithm.AE_AES_256_CBC_HMAC_SHA_256_RANDOMIZED)
+            {
+                throw new ArgumentException(string.Format("Unsupported Encryption Algorithm {0}", encryptionAlgorithmId), nameof(encryptionAlgorithmId));
+            }
+
+            if (encryptionKeyWrapMetadata == null)
+            {
+                throw new ArgumentNullException(nameof(encryptionKeyWrapMetadata));
+            }
+
+            this.ClientContext.ValidateResource(id);
+
+            DataEncryptionKeyCore newDek = (DataEncryptionKeyInlineCore)this.GetDataEncryptionKey(id);
+
+            CosmosDiagnosticsContext diagnosticsContext = CosmosDiagnosticsContext.Create(requestOptions);
+
+            byte[] rawDek = newDek.GenerateKey(encryptionAlgorithmId);
+
+            (byte[] wrappedDek, EncryptionKeyWrapMetadata updatedMetadata, InMemoryRawDek inMemoryRawDek) = await newDek.WrapAsync(
+                rawDek,
+                encryptionAlgorithmId,
+                encryptionKeyWrapMetadata,
+                diagnosticsContext,
+                cancellationToken);
+
+            DataEncryptionKeyProperties dekProperties = new DataEncryptionKeyProperties(id, encryptionAlgorithmId, wrappedDek, updatedMetadata);
+            Stream streamPayload = this.ClientContext.SerializerCore.ToStream(dekProperties);
+            Task<ResponseMessage> responseMessage = this.CreateDataEncryptionKeyStreamAsync(
+                streamPayload,
+                requestOptions,
+                cancellationToken);
+
+            DataEncryptionKeyResponse dekResponse = await this.ClientContext.ResponseFactory.CreateDataEncryptionKeyResponseAsync(newDek, responseMessage);
+            Debug.Assert(dekResponse.Resource != null);
+
+            this.ClientContext.DekCache.Set(this.Id, newDek.LinkUri, dekResponse.Resource);
+            this.ClientContext.DekCache.SetRawDek(dekResponse.Resource.SelfLink, inMemoryRawDek);
+            return dekResponse;
+        }
+
+        internal void ValidateContainerProperties(ContainerProperties containerProperties)
+        {
+            containerProperties.ValidateRequiredProperties();
+            this.ClientContext.ValidateResource(containerProperties.Id);
+        }
+
+        internal Task<ResponseMessage> ProcessCollectionCreateAsync(
+            Stream streamPayload,
+            int? throughput,
+            RequestOptions requestOptions = null,
+            CancellationToken cancellationToken = default(CancellationToken))
+        {
+            return this.ClientContext.ProcessResourceOperationStreamAsync(
+               resourceUri: this.LinkUri,
+               resourceType: ResourceType.Collection,
+               operationType: OperationType.Create,
+               cosmosContainerCore: null,
+               partitionKey: null,
+               streamPayload: streamPayload,
+               requestOptions: requestOptions,
+               requestEnricher: (httpRequestMessage) => httpRequestMessage.AddThroughputHeader(throughput),
+               diagnosticsScope: null,
+               cancellationToken: cancellationToken);
+        }
+
+        internal Task<ResponseMessage> ProcessUserCreateAsync(
+            Stream streamPayload,
+            RequestOptions requestOptions = null,
+            CancellationToken cancellationToken = default(CancellationToken))
+        {
+            return this.ClientContext.ProcessResourceOperationStreamAsync(
+               resourceUri: this.LinkUri,
+               resourceType: ResourceType.User,
+               operationType: OperationType.Create,
+               cosmosContainerCore: null,
+               partitionKey: null,
+               streamPayload: streamPayload,
+               requestOptions: requestOptions,
+               requestEnricher: null,
+               diagnosticsScope: null,
+               cancellationToken: cancellationToken);
+        }
+
+        internal Task<ResponseMessage> ProcessUserUpsertAsync(
+            Stream streamPayload,
+            RequestOptions requestOptions = null,
+            CancellationToken cancellationToken = default(CancellationToken))
+        {
+            return this.ClientContext.ProcessResourceOperationStreamAsync(
+               resourceUri: this.LinkUri,
+               resourceType: ResourceType.User,
+               operationType: OperationType.Upsert,
+               cosmosContainerCore: null,
+               partitionKey: null,
+               streamPayload: streamPayload,
+               requestOptions: requestOptions,
+               requestEnricher: null,
+               diagnosticsScope: null,
+               cancellationToken: cancellationToken);
+        }
+
+        internal virtual async Task<string> GetRIDAsync(CancellationToken cancellationToken = default(CancellationToken))
+        {
+            DatabaseResponse databaseResponse = await this.ReadAsync(cancellationToken: cancellationToken);
+            return databaseResponse?.Resource?.ResourceId;
+        }
+
+        private Task<ResponseMessage> CreateContainerStreamInternalAsync(
+            Stream streamPayload,
+            int? throughput = null,
+            RequestOptions requestOptions = null,
+            CancellationToken cancellationToken = default(CancellationToken))
+        {
+            return this.ProcessCollectionCreateAsync(
+                streamPayload: streamPayload,
+                throughput: throughput,
+                requestOptions: requestOptions,
+                cancellationToken: cancellationToken);
+        }
+
+        private Task<ResponseMessage> CreateDataEncryptionKeyStreamAsync(
+            Stream streamPayload,
+            RequestOptions requestOptions = null,
+            CancellationToken cancellationToken = default(CancellationToken))
+        {
+            if (streamPayload == null)
+            {
+                throw new ArgumentNullException(nameof(streamPayload));
+            }
+
+            return this.ClientContext.ProcessResourceOperationStreamAsync(
+                resourceUri: this.LinkUri,
+                resourceType: ResourceType.ClientEncryptionKey,
+                operationType: OperationType.Create,
+                cosmosContainerCore: null,
+                partitionKey: null,
+                streamPayload: streamPayload,
+                requestOptions: requestOptions,
+                requestEnricher: null,
+                diagnosticsScope: null,
+                cancellationToken: cancellationToken);
+        }
+
+        private Task<ResponseMessage> ProcessAsync(
+            OperationType operationType,
+            RequestOptions requestOptions = null,
+            CancellationToken cancellationToken = default(CancellationToken))
+        {
+            return this.ProcessResourceOperationStreamAsync(
+                streamPayload: null,
+                operationType: operationType,
+                linkUri: this.LinkUri,
+                resourceType: ResourceType.Database,
+                cancellationToken: cancellationToken);
+        }
+
+        private Task<ResponseMessage> ProcessResourceOperationStreamAsync(
+           Stream streamPayload,
+           OperationType operationType,
+           Uri linkUri,
+           ResourceType resourceType,
+           RequestOptions requestOptions = null,
+           CancellationToken cancellationToken = default(CancellationToken))
+        {
+            return this.ClientContext.ProcessResourceOperationStreamAsync(
+              resourceUri: linkUri,
+              resourceType: resourceType,
+              operationType: operationType,
+              cosmosContainerCore: null,
+              partitionKey: null,
+              streamPayload: streamPayload,
+              requestOptions: requestOptions,
+              requestEnricher: null,
+              diagnosticsScope: null,
+              cancellationToken: cancellationToken);
+        }
+    }
+}