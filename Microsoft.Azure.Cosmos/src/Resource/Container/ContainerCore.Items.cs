--- conflicted
+++ resolved
@@ -516,7 +516,6 @@
             ItemRequestOptions requestOptions,
             CancellationToken cancellationToken)
         {
-<<<<<<< HEAD
             Stream streamPayload = null;
             if (requestOptions.EncryptionOptions != null && requestOptions.EncryptionOptions.DataEncryptionKey != null)
             {
@@ -524,11 +523,8 @@
             }
             else
             {
-                streamPayload = this.ClientContext.CosmosSerializer.ToStream<T>(item);
-            }
-=======
-            Stream streamPayload = this.ClientContext.SerializerCore.ToStream<T>(item);
->>>>>>> 36444e89
+                streamPayload = this.ClientContext.SerializerCore.ToStream<T>(item);
+            }
 
             // User specified PK value, no need to extract it
             if (partitionKey.HasValue)
