--- conflicted
+++ resolved
@@ -15,12 +15,9 @@
     using System.Threading.Tasks;
     using Microsoft.Azure.Cosmos.ChangeFeed;
     using Microsoft.Azure.Cosmos.ChangeFeed.FeedProcessing;
-<<<<<<< HEAD
     using Microsoft.Azure.Cosmos.CosmosElements;
+    using Microsoft.Azure.Cosmos.Handlers;
     using Microsoft.Azure.Cosmos.Json;
-=======
-    using Microsoft.Azure.Cosmos.Handlers;
->>>>>>> 77d12653
     using Microsoft.Azure.Cosmos.Query;
     using Microsoft.Azure.Documents;
 
@@ -45,12 +42,8 @@
                     ItemRequestOptions requestOptions = null,
                     CancellationToken cancellationToken = default(CancellationToken))
         {
-<<<<<<< HEAD
-            CosmosItemsCore.ValidatePartitionKeysMatch(partitionKey, requestOptions);
+            CosmosContainerCore.ValidatePartitionKeysMatch(partitionKey, requestOptions);
             return this.ProcessItemStreamAsync(
-=======
-            return this.ProcessItemAsStreamAsync(
->>>>>>> 77d12653
                 partitionKey,
                 null,
                 streamPayload,
@@ -64,17 +57,11 @@
             ItemRequestOptions requestOptions = null,
             CancellationToken cancellationToken = default(CancellationToken))
         {
-<<<<<<< HEAD
             Task<CosmosResponseMessage> response = this.WriteItemStreamAsync(
                 partitionKey: null,
                 itemId: null,
-                streamPayload: this.clientContext.JsonSerializer.ToStream<T>(item),
+                streamPayload: this.ClientContext.CosmosSerializer.ToStream<T>(item),
                 operationType: OperationType.Create,
-=======
-            Task<CosmosResponseMessage> response = this.CreateItemAsStreamAsync(
-                partitionKey: partitionKey,
-                streamPayload: this.ClientContext.CosmosSerializer.ToStream<T>(item),
->>>>>>> 77d12653
                 requestOptions: requestOptions,
                 cancellationToken: cancellationToken);
 
@@ -87,12 +74,8 @@
                     ItemRequestOptions requestOptions = null,
                     CancellationToken cancellationToken = default(CancellationToken))
         {
-<<<<<<< HEAD
-            CosmosItemsCore.ValidatePartitionKeysMatch(partitionKey, requestOptions);
+            CosmosContainerCore.ValidatePartitionKeysMatch(partitionKey, requestOptions);
             return this.ProcessItemStreamAsync(
-=======
-            return this.ProcessItemAsStreamAsync(
->>>>>>> 77d12653
                 partitionKey,
                 id,
                 null,
@@ -122,12 +105,8 @@
                     ItemRequestOptions requestOptions = null,
                     CancellationToken cancellationToken = default(CancellationToken))
         {
-<<<<<<< HEAD
-            CosmosItemsCore.ValidatePartitionKeysMatch(partitionKey, requestOptions);
+            CosmosContainerCore.ValidatePartitionKeysMatch(partitionKey, requestOptions);
             return this.ProcessItemStreamAsync(
-=======
-            return this.ProcessItemAsStreamAsync(
->>>>>>> 77d12653
                 partitionKey,
                 null,
                 streamPayload,
@@ -140,19 +119,12 @@
             T item,
             ItemRequestOptions requestOptions = null,
             CancellationToken cancellationToken = default(CancellationToken))
-<<<<<<< HEAD
         {                       
             Task<CosmosResponseMessage> response = this.WriteItemStreamAsync(
                 partitionKey: null,
                 itemId: null,
-                streamPayload: this.clientContext.JsonSerializer.ToStream<T>(item),
+                streamPayload: this.ClientContext.CosmosSerializer.ToStream<T>(item),
                 operationType: OperationType.Upsert,
-=======
-        {
-            Task<CosmosResponseMessage> response = this.UpsertItemAsStreamAsync(
-                partitionKey: partitionKey,
-                streamPayload: this.ClientContext.CosmosSerializer.ToStream<T>(item),
->>>>>>> 77d12653
                 requestOptions: requestOptions,
                 cancellationToken: cancellationToken);
 
@@ -166,12 +138,8 @@
                     ItemRequestOptions requestOptions = null,
                     CancellationToken cancellationToken = default(CancellationToken))
         {
-<<<<<<< HEAD
-            CosmosItemsCore.ValidatePartitionKeysMatch(partitionKey, requestOptions);
+            CosmosContainerCore.ValidatePartitionKeysMatch(partitionKey, requestOptions);
             return this.ProcessItemStreamAsync(
-=======
-            return this.ProcessItemAsStreamAsync(
->>>>>>> 77d12653
                 partitionKey,
                 id,
                 streamPayload,
@@ -185,20 +153,12 @@
             T item,
             ItemRequestOptions requestOptions = null,
             CancellationToken cancellationToken = default(CancellationToken))
-<<<<<<< HEAD
         {                        
             Task<CosmosResponseMessage> response = this.WriteItemStreamAsync(
                partitionKey: null,
                itemId: id,
-               streamPayload: this.clientContext.JsonSerializer.ToStream<T>(item),
+               streamPayload: this.ClientContext.CosmosSerializer.ToStream<T>(item),
                operationType: OperationType.Replace,
-=======
-        {
-            Task<CosmosResponseMessage> response = this.ReplaceItemAsStreamAsync(
-               partitionKey: partitionKey,
-               id: id,
-               streamPayload: this.ClientContext.CosmosSerializer.ToStream<T>(item),
->>>>>>> 77d12653
                requestOptions: requestOptions,
                cancellationToken: cancellationToken);
 
@@ -211,12 +171,8 @@
                     ItemRequestOptions requestOptions = null,
                     CancellationToken cancellationToken = default(CancellationToken))
         {
-<<<<<<< HEAD
-            CosmosItemsCore.ValidatePartitionKeysMatch(partitionKey, requestOptions);
+            CosmosContainerCore.ValidatePartitionKeysMatch(partitionKey, requestOptions);
             return this.ProcessItemStreamAsync(
-=======
-            return this.ProcessItemAsStreamAsync(
->>>>>>> 77d12653
                 partitionKey,
                 id,
                 null,
@@ -486,7 +442,6 @@
                 hasMoreResults: !cosmosQueryExecution.IsDone);
         }
 
-<<<<<<< HEAD
         internal async Task<CosmosResponseMessage> WriteItemStreamAsync(
             object partitionKey,
             string itemId,
@@ -495,12 +450,12 @@
             ItemRequestOptions requestOptions,
             CancellationToken cancellationToken)
         {
-            if(partitionKey == null)
+            if (partitionKey == null)
             {
                 partitionKey = await this.GetPartitionKeyValueFromStreamAsync(streamPayload, requestOptions, cancellationToken);
             }
 
-            CosmosItemsCore.ValidatePartitionKeysMatch(partitionKey, requestOptions);
+            CosmosContainerCore.ValidatePartitionKeysMatch(partitionKey, requestOptions);
 
             return await this.ProcessItemStreamAsync(
                 partitionKey,
@@ -512,9 +467,6 @@
         }
 
         internal Task<CosmosResponseMessage> ProcessItemStreamAsync(
-=======
-        internal Task<CosmosResponseMessage> ProcessItemAsStreamAsync(
->>>>>>> 77d12653
             object partitionKey,
             string itemId,
             Stream streamPayload,
@@ -537,12 +489,11 @@
                 cancellationToken);
         }
 
-<<<<<<< HEAD
         internal async Task<object> GetPartitionKeyValueFromStreamAsync(Stream stream, 
             ItemRequestOptions itemRequestOptions, 
             CancellationToken cancellation = default(CancellationToken))
         {     
-            if(itemRequestOptions?.PartitionKey != null)
+            if (itemRequestOptions?.PartitionKey != null)
             {
                 return itemRequestOptions.PartitionKey;
             }
@@ -565,9 +516,9 @@
             IJsonNavigatorNode jsonNavigatorNode = jsonNavigator.GetRootNode();
             CosmosObject cosmosObject = CosmosObject.Create(jsonNavigator, jsonNavigatorNode);
 
-            string[] tokens = await this.container.GetPartitionKeyPathTokensAsync(cancellation);
+            string[] tokens = await this.GetPartitionKeyPathTokensAsync(cancellation);
             
-            for(int i = 0; i < tokens.Length - 1; i++)
+            for (int i = 0; i < tokens.Length - 1; i++)
             {                
                 cosmosObject = cosmosObject[tokens[i]] as CosmosObject;
 
@@ -617,10 +568,7 @@
             throw new ArgumentException("Partition key is invalid.");
         }
 
-        private Task<CosmosResponseMessage> ItemStreamFeedRequestExecutor(
-=======
         private Task<CosmosResponseMessage> ItemStreamFeedRequestExecutorAsync(
->>>>>>> 77d12653
             int? maxItemCount,
             string continuationToken,
             RequestOptions options,
@@ -750,9 +698,9 @@
         internal static void ValidatePartitionKeysMatch(object partitionKey, 
             ItemRequestOptions itemRequestOptions)
         {                        
-            if(partitionKey != null && itemRequestOptions?.PartitionKey != null)
-            {
-                if(partitionKey != itemRequestOptions.PartitionKey)
+            if (partitionKey != null && itemRequestOptions?.PartitionKey != null)
+            {
+                if (partitionKey != itemRequestOptions.PartitionKey)
                 {
                     throw new ArgumentException($"{nameof(ItemRequestOptions.PartitionKey)} and {nameof(partitionKey)} don't match.");
                 }                
