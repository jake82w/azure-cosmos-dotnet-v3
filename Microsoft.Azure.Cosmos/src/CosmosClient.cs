﻿//------------------------------------------------------------
// Copyright (c) Microsoft Corporation.  All rights reserved.
//------------------------------------------------------------

namespace Microsoft.Azure.Cosmos
{
    using System;
    using System.Diagnostics;
    using System.IO;
    using System.Net;
    using System.Net.Http;
    using System.Text;
    using System.Threading;
    using System.Threading.Tasks;
    using Microsoft.Azure.Cosmos.Handlers;
    using Microsoft.Azure.Documents;

    /// <summary>
    /// Provides a client-side logical representation of the Azure Cosmos DB account.
    /// This client can be used to configure and execute requests in the Azure Cosmos DB database service.
    /// 
    /// CosmosClient is thread-safe. Its recommended to maintain a single instance of CosmosClient per lifetime 
    /// of the application which enables efficient connection management and performance. Please refer to the
    /// <see href="https://docs.microsoft.com/azure/cosmos-db/performance-tips">performance guide</see>.
    /// </summary>
    /// <example>
    /// This example create a <see cref="CosmosClient"/>, <see cref="Database"/>, and a <see cref="Container"/>.
    /// The CosmosClient is created with the connection string and configured to use "East US 2" region.
    /// <code language="c#">
    /// <![CDATA[
    /// using Microsoft.Azure.Cosmos;
    /// 
    /// CosmosClient cosmosClient = new CosmosClient(
    ///             "connection-string-from-portal", 
    ///             new CosmosClientOptions()
    ///             {
    ///                 ApplicationRegion = Regions.EastUS2,
    ///             });
    /// 
    /// Database db = await client.CreateDatabaseAsync("database-id");
    /// Container container = await db.CreateContainerAsync("container-id");
    /// 
    /// // Dispose cosmosClient at application exit
    /// ]]>
    /// </code>
    /// </example>
    /// <example>
    /// This example creates a <see cref="CosmosClient"/>, <see cref="Database"/>, and a <see cref="Container"/>.
    /// The CosmosClient is created with the AccountEndpoint, AccountKey or ResourceToken and configured to use "East US 2" region.
    /// <code language="c#">
    /// <![CDATA[
    /// using Microsoft.Azure.Cosmos;
    /// 
    /// CosmosClient cosmosClient = new CosmosClient(
    ///             "account-endpoint-from-portal", 
    ///             "account-key-from-portal", 
    ///             new CosmosClientOptions()
    ///             {
    ///                 ApplicationRegion = Regions.EastUS2,
    ///             });
    /// 
    /// Database db = await client.CreateDatabaseAsync("database-id");
    /// Container container = await db.CreateContainerAsync("container-id");
    /// 
    /// // Dispose cosmosClient at application exit
    /// ]]>
    /// </code>
    /// </example>
    /// <example>
    /// This example creates a <see cref="CosmosClient"/>, <see cref="Database"/>, and a <see cref="Container"/>.
    /// The CosmosClient is created through builder pattern using <see cref="Fluent.CosmosClientBuilder"/>.
    /// <code language="c#">
    /// <![CDATA[
    /// using Microsoft.Azure.Cosmos;
    /// using Microsoft.Azure.Cosmos.Fluent;
    /// 
    /// CosmosClient cosmosClient = new CosmosClientBuilder("connection-string-from-portal")
    ///     .WithApplicationRegion("East US 2")
    ///     .Build();
    /// 
    /// Database db = await client.CreateDatabaseAsync("database-id")
    /// Container container = await db.CreateContainerAsync("container-id");
    /// 
    /// // Dispose cosmosClient at application exit
    /// ]]>
    /// </code>
    /// </example>
    /// <seealso cref="CosmosClientOptions"/>
    /// <seealso cref="Fluent.CosmosClientBuilder"/>
    /// <seealso href="https://docs.microsoft.com/azure/cosmos-db/performance-tips">Performance Tips</seealso>
    /// <seealso href="https://docs.microsoft.com/azure/cosmos-db/troubleshoot-dot-net-sdk">Diagnose and troubleshoot issues</seealso>
    /// <seealso href="https://docs.microsoft.com/azure/cosmos-db/distribute-data-globally">Global data distribution</seealso>
    /// <seealso href="https://docs.microsoft.com/azure/cosmos-db/partitioning-overview">Partitioning and horizontal scaling</seealso>
    /// <seealso href="https://docs.microsoft.com/azure/cosmos-db/request-units">Request Units</seealso>
    public class CosmosClient : IDisposable
    {
        private readonly Uri DatabaseRootUri = new Uri(Paths.Databases_Root, UriKind.Relative);
        private ConsistencyLevel? accountConsistencyLevel;

        static CosmosClient()
        {
            HttpConstants.Versions.CurrentVersion = HttpConstants.Versions.v2018_12_31;
            HttpConstants.Versions.CurrentVersionUTF8 = Encoding.UTF8.GetBytes(HttpConstants.Versions.CurrentVersion);

            // V3 always assumes assemblies exists
            // Shall revisit on feedback
            // NOTE: Native ServiceInteropWrapper.AssembliesExist has appsettings dependency which are proofed for CTL (native dll entry) scenarios.
            // Revert of this depends on handling such in direct assembly
            ServiceInteropWrapper.AssembliesExist = new Lazy<bool>(() => true);
        }

        /// <summary>
        /// Create a new CosmosClient used for mock testing
        /// </summary>
        protected CosmosClient()
        {
        }

        /// <summary>
        /// Creates a new CosmosClient with the connection string.
        /// 
        /// CosmosClient is thread-safe. Its recommended to maintain a single instance of CosmosClient per lifetime 
        /// of the application which enables efficient connection management and performance. Please refer to the
        /// <see href="https://docs.microsoft.com/azure/cosmos-db/performance-tips">performance guide</see>.
        /// </summary>
        /// <param name="connectionString">The connection string to the cosmos account. ex: https://mycosmosaccount.documents.azure.com:443/;AccountKey=SuperSecretKey; </param>
        /// <param name="clientOptions">(Optional) client options</param>
        /// <example>
        /// The CosmosClient is created with the connection string and configured to use "East US 2" region.
        /// <code language="c#">
        /// <![CDATA[
        /// using Microsoft.Azure.Cosmos;
        /// 
        /// CosmosClient cosmosClient = new CosmosClient(
        ///             "account-endpoint-from-portal", 
        ///             "account-key-from-portal", 
        ///             new CosmosClientOptions()
        ///             {
        ///                 ApplicationRegion = Regions.EastUS2,
        ///             });
        /// 
        /// // Dispose cosmosClient at application exit
        /// ]]>
        /// </code>
        /// </example>
        /// <seealso cref="CosmosClientOptions"/>
        /// <seealso cref="Fluent.CosmosClientBuilder"/>
        /// <seealso href="https://docs.microsoft.com/azure/cosmos-db/performance-tips">Performance Tips</seealso>
        /// <seealso href="https://docs.microsoft.com/azure/cosmos-db/troubleshoot-dot-net-sdk">Diagnose and troubleshoot issues</seealso>
        public CosmosClient(
            string connectionString,
            CosmosClientOptions clientOptions = null)
            : this(
                  CosmosClientOptions.GetAccountEndpoint(connectionString),
                  CosmosClientOptions.GetAccountKey(connectionString),
                  clientOptions)
        {
        }

        /// <summary>
        /// Creates a new CosmosClient with the account endpoint URI string and account key.
        /// 
        /// CosmosClient is thread-safe. Its recommended to maintain a single instance of CosmosClient per lifetime 
        /// of the application which enables efficient connection management and performance. Please refer to the
        /// <see href="https://docs.microsoft.com/azure/cosmos-db/performance-tips">performance guide</see>.
        /// </summary>
        /// <param name="accountEndpoint">The cosmos service endpoint to use</param>
        /// <param name="authKeyOrResourceToken">The cosmos account key or resource token to use to create the client.</param>
        /// <param name="clientOptions">(Optional) client options</param>
        /// <example>
        /// The CosmosClient is created with the AccountEndpoint, AccountKey or ResourceToken and configured to use "East US 2" region.
        /// <code language="c#">
        /// <![CDATA[
        /// using Microsoft.Azure.Cosmos;
        /// 
        /// CosmosClient cosmosClient = new CosmosClient(
        ///             "account-endpoint-from-portal", 
        ///             "account-key-from-portal", 
        ///             new CosmosClientOptions()
        ///             {
        ///                 ApplicationRegion = Regions.EastUS2,
        ///             });
        /// 
        /// // Dispose cosmosClient at application exit
        /// ]]>
        /// </code>
        /// </example>
        /// <seealso cref="CosmosClientOptions"/>
        /// <seealso cref="Fluent.CosmosClientBuilder"/>
        /// <seealso href="https://docs.microsoft.com/azure/cosmos-db/performance-tips">Performance Tips</seealso>
        /// <seealso href="https://docs.microsoft.com/azure/cosmos-db/troubleshoot-dot-net-sdk">Diagnose and troubleshoot issues</seealso>
        public CosmosClient(
            string accountEndpoint,
            string authKeyOrResourceToken,
            CosmosClientOptions clientOptions = null)
        {
            if (accountEndpoint == null)
            {
                throw new ArgumentNullException(nameof(accountEndpoint));
            }

            if (authKeyOrResourceToken == null)
            {
                throw new ArgumentNullException(nameof(authKeyOrResourceToken));
            }

            if (clientOptions == null)
            {
                clientOptions = new CosmosClientOptions();
            }

            this.Endpoint = new Uri(accountEndpoint);
            this.AccountKey = authKeyOrResourceToken;
            CosmosClientOptions clientOptionsClone = clientOptions.Clone();

            DocumentClient documentClient = new DocumentClient(
                this.Endpoint,
                this.AccountKey,
                apitype: clientOptionsClone.ApiType,
                sendingRequestEventArgs: clientOptionsClone.SendingRequestEventArgs,
                transportClientHandlerFactory: clientOptionsClone.TransportClientHandlerFactory,
                connectionPolicy: clientOptionsClone.GetConnectionPolicy(),
                enableCpuMonitor: clientOptionsClone.EnableCpuMonitor,
                storeClientFactory: clientOptionsClone.StoreClientFactory,
                desiredConsistencyLevel: clientOptionsClone.GetDocumentsConsistencyLevel(),
                handler: this.CreateHttpClientHandler(clientOptions),
                sessionContainer: clientOptionsClone.SessionContainer);

            this.Init(
                clientOptionsClone,
                documentClient);
        }

        /// <summary>
        /// Used for unit testing only.
        /// </summary>
        internal CosmosClient(
            string accountEndpoint,
            string authKeyOrResourceToken,
            CosmosClientOptions cosmosClientOptions,
            DocumentClient documentClient)
        {
            if (accountEndpoint == null)
            {
                throw new ArgumentNullException(nameof(accountEndpoint));
            }

            if (authKeyOrResourceToken == null)
            {
                throw new ArgumentNullException(nameof(authKeyOrResourceToken));
            }

            if (cosmosClientOptions == null)
            {
                throw new ArgumentNullException(nameof(cosmosClientOptions));
            }

            if (documentClient == null)
            {
                throw new ArgumentNullException(nameof(documentClient));
            }

            this.Endpoint = new Uri(accountEndpoint);
            this.AccountKey = authKeyOrResourceToken;

            this.Init(cosmosClientOptions, documentClient);
        }

        /// <summary>
        /// The <see cref="Cosmos.CosmosClientOptions"/> used initialize CosmosClient.
        /// </summary>
        public virtual CosmosClientOptions ClientOptions { get; private set; }

        /// <summary>
        /// Gets the endpoint Uri for the Azure Cosmos DB service.
        /// </summary>
        /// <value>
        /// The Uri for the account endpoint.
        /// </value>
        /// <seealso cref="System.Uri"/>
        public virtual Uri Endpoint { get; }

        /// <summary>
        /// Gets the AuthKey or resource token used by the client from the Azure Cosmos DB service.
        /// </summary>
        /// <value>
        /// The AuthKey used by the client.
        /// </value>
        internal string AccountKey { get; }

        internal DocumentClient DocumentClient { get; set; }
        internal RequestInvokerHandler RequestHandler { get; private set; }
        internal CosmosResponseFactory ResponseFactory { get; private set; }
        internal CosmosClientContext ClientContext { get; private set; }
        internal BatchAsyncContainerExecutorCache BatchExecutorCache { get; private set; } = new BatchAsyncContainerExecutorCache();

        /// <summary>
        /// Reads the <see cref="Microsoft.Azure.Cosmos.AccountProperties"/> for the Azure Cosmos DB account.
        /// </summary>
        /// <returns>
        /// A <see cref="AccountProperties"/> wrapped in a <see cref="System.Threading.Tasks.Task"/> object.
        /// </returns>
        public virtual Task<AccountProperties> ReadAccountAsync()
        {
            return ((IDocumentClientInternal)this.DocumentClient).GetDatabaseAccountInternalAsync(this.Endpoint);
        }

        /// <summary>
        /// Returns a proxy reference to a database. 
        /// </summary>
        /// <param name="id">The Cosmos database id</param>
        /// <remarks>
        /// <see cref="Database"/> proxy reference doesn't guarantee existence.
        /// Please ensure database exists through <see cref="CosmosClient.CreateDatabaseAsync(DatabaseProperties, int?, RequestOptions, CancellationToken)"/> 
        /// or <see cref="CosmosClient.CreateDatabaseIfNotExistsAsync(string, int?, RequestOptions, CancellationToken)"/>, before
        /// operating on it.
        /// </remarks>
        /// <example>
        /// <code language="c#">
        /// <![CDATA[
        /// Database db = cosmosClient.GetDatabase("myDatabaseId"];
        /// DatabaseResponse response = await db.ReadAsync();
        /// ]]>
        /// </code>
        /// </example>
        /// <returns>Cosmos database proxy</returns>
        public virtual Database GetDatabase(string id)
        {
            return new DatabaseInlineCore(new DatabaseCore(this.ClientContext, id));
        }

        /// <summary>
        /// Returns a proxy reference to a container. 
        /// </summary>
        /// <remarks>
        /// <see cref="Container"/> proxy reference doesn't guarantee existence.
        /// Please ensure container exists through <see cref="Database.CreateContainerAsync(ContainerProperties, int?, RequestOptions, CancellationToken)"/> 
        /// or <see cref="Database.CreateContainerIfNotExistsAsync(ContainerProperties, int?, RequestOptions, CancellationToken)"/>, before
        /// operating on it.
        /// </remarks>
        /// <param name="databaseId">Cosmos database name</param>
        /// <param name="containerId">Cosmos container name</param>
        /// <returns>Cosmos container proxy</returns>
        public virtual Container GetContainer(string databaseId, string containerId)
        {
            if (string.IsNullOrEmpty(databaseId))
            {
                throw new ArgumentNullException(nameof(databaseId));
            }

            if (string.IsNullOrEmpty(containerId))
            {
                throw new ArgumentNullException(nameof(containerId));
            }

            return this.GetDatabase(databaseId).GetContainer(containerId);
        }

        /// <summary>
        /// Sends a request for creating a database.
        ///
        /// A database manages users, permissions and a set of containers.
        /// Each Azure Cosmos DB Database Account is able to support multiple independent named databases,
        /// with the database being the logical container for data.
        ///
        /// Each Database consists of one or more containers, each of which in turn contain one or more
        /// documents. Since databases are an administrative resource, the Service Master Key will be
        /// required in order to access and successfully complete any action using the User APIs.
        /// </summary>
        /// <param name="id">The database id.</param>
        /// <param name="throughput">(Optional) The throughput provisioned for a database in measurement of Request Units per second in the Azure Cosmos DB service.</param>
        /// <param name="requestOptions">(Optional) A set of options that can be set.</param>
        /// <param name="cancellationToken">(Optional) <see cref="CancellationToken"/> representing request cancellation.</param>
        /// <returns>A <see cref="Task"/> containing a <see cref="DatabaseResponse"/> which wraps a <see cref="DatabaseProperties"/> containing the resource record.</returns>
        /// <seealso href="https://docs.microsoft.com/azure/cosmos-db/request-units">Request Units</seealso>
        public virtual Task<DatabaseResponse> CreateDatabaseAsync(
                string id,
                int? throughput = null,
                RequestOptions requestOptions = null,
                CancellationToken cancellationToken = default(CancellationToken))
        {
            if (string.IsNullOrEmpty(id))
            {
                throw new ArgumentNullException(nameof(id));
            }

            DatabaseProperties databaseProperties = this.PrepareDatabaseProperties(id);
            return TaskHelper.RunInlineIfNeededAsync(() => this.CreateDatabaseAsync(
                databaseProperties: databaseProperties,
                throughput: throughput,
                requestOptions: requestOptions,
                cancellationToken: cancellationToken));
        }

        /// <summary>
        /// <para>Check if a database exists, and if it doesn't, create it.
        /// Only the database id is used to verify if there is an existing database. Other database properties 
        /// such as throughput are not validated and can be different then the passed properties.</para>
        /// 
        /// <para>A database manages users, permissions and a set of containers.
        /// Each Azure Cosmos DB Database Account is able to support multiple independent named databases,
        /// with the database being the logical container for data.</para>
        ///
        /// <para>Each Database consists of one or more containers, each of which in turn contain one or more
        /// documents. Since databases are an administrative resource, the Service Master Key will be
        /// required in order to access and successfully complete any action using the User APIs.</para>
        /// </summary>
        /// <param name="id">The database id.</param>
        /// <param name="throughput">(Optional) The throughput provisioned for a database in measurement of Request Units per second in the Azure Cosmos DB service.</param>
        /// <param name="requestOptions">(Optional) A set of additional options that can be set.</param>
        /// <param name="cancellationToken">(Optional) <see cref="CancellationToken"/> representing request cancellation.</param>
        /// <returns>A <see cref="Task"/> containing a <see cref="DatabaseResponse"/> which wraps a <see cref="DatabaseProperties"/> containing the resource record.
        /// <list type="table">
        ///     <listheader>
        ///         <term>StatusCode</term><description>Common success StatusCodes for the CreateDatabaseIfNotExistsAsync operation</description>
        ///     </listheader>
        ///     <item>
        ///         <term>201</term><description>Created - New database is created.</description>
        ///     </item>
        ///     <item>
        ///         <term>200</term><description>Accepted - This means the database already exists.</description>
        ///     </item>
        /// </list>
        /// </returns>
        /// <seealso href="https://docs.microsoft.com/azure/cosmos-db/request-units">Request Units</seealso>
        public virtual Task<DatabaseResponse> CreateDatabaseIfNotExistsAsync(
            string id,
            int? throughput = null,
            RequestOptions requestOptions = null,
            CancellationToken cancellationToken = default(CancellationToken))
        {
            if (string.IsNullOrEmpty(id))
            {
                throw new ArgumentNullException(nameof(id));
            }

            return TaskHelper.RunInlineIfNeededAsync(async () =>
            {
                // Doing a Read before Create will give us better latency for existing databases
                DatabaseProperties databaseProperties = this.PrepareDatabaseProperties(id);
                Database database = this.GetDatabase(id);
                ResponseMessage response = await database.ReadStreamAsync(requestOptions: requestOptions, cancellationToken: cancellationToken);
                if (response.StatusCode != HttpStatusCode.NotFound)
                {
                    return await this.ClientContext.ResponseFactory.CreateDatabaseResponseAsync(database, Task.FromResult(response));
                }

                response = await this.CreateDatabaseStreamAsync(databaseProperties, throughput, requestOptions, cancellationToken);
                if (response.StatusCode != HttpStatusCode.Conflict)
                {
                    return await this.ClientContext.ResponseFactory.CreateDatabaseResponseAsync(this.GetDatabase(databaseProperties.Id), Task.FromResult(response));
                }

                // This second Read is to handle the race condition when 2 or more threads have Read the database and only one succeeds with Create
                // so for the remaining ones we should do a Read instead of throwing Conflict exception
                return await database.ReadAsync(cancellationToken: cancellationToken);
            });
        }

        /// <summary>
        /// This method creates a query for databases under an Cosmos DB Account using a SQL statement with parameterized values. It returns a FeedIterator.
        /// For more information on preparing SQL statements with parameterized values, please see <see cref="QueryDefinition"/>.
        /// </summary>
        /// <param name="queryDefinition">The cosmos SQL query definition.</param>
        /// <param name="continuationToken">The continuation token in the Azure Cosmos DB service.</param>
        /// <param name="requestOptions">(Optional) The options for the item query request.</param>
        /// <returns>An iterator to go through the databases.</returns>
        /// <remarks>
        /// Refer to https://docs.microsoft.com/azure/cosmos-db/sql-query-getting-started for syntax and examples.
        /// <para>
        /// <see cref="Database.ReadAsync(RequestOptions, CancellationToken)" /> is recommended for single database look-up.
        /// </para>
        /// </remarks>
        /// <example>
        /// This create the type feed iterator for database with queryText as input,
        /// <code language="c#">
        /// <![CDATA[
        /// QueryDefinition queryDefinition = new QueryDefinition("SELECT * FROM c where c.status like @status")
        ///     .WithParameter("@status", "start%");
        /// FeedIterator<DatabaseProperties> feedIterator = this.users.GetDatabaseQueryIterator<DatabaseProperties>(queryDefinition);
        /// while (feedIterator.HasMoreResults)
        /// {
        ///     FeedResponse<DatabaseProperties> response = await feedIterator.ReadNextAsync();
        ///     foreach (var database in response)
        ///     {
        ///         Console.WriteLine(database);
        ///     }
        /// }
        /// ]]>
        /// </code>
        /// </example>
        public virtual FeedIterator<T> GetDatabaseQueryIterator<T>(
            QueryDefinition queryDefinition,
            string continuationToken = null,
            QueryRequestOptions requestOptions = null)
        {
            return new FeedIteratorInlineCore<T>(
                this.GetDatabaseQueryIteratorHelper<T>(
                    queryDefinition,
                    continuationToken,
                    requestOptions));
        }

        /// <summary>
        /// This method creates a query for databases under an Cosmos DB Account using a SQL statement with parameterized values. It returns a FeedIterator.
        /// For more information on preparing SQL statements with parameterized values, please see <see cref="QueryDefinition"/>.
        /// </summary>
        /// <param name="queryDefinition">The cosmos SQL query definition.</param>
        /// <param name="continuationToken">The continuation token in the Azure Cosmos DB service.</param>
        /// <param name="requestOptions">(Optional) The options for the query request.</param>
        /// <returns>An iterator to go through the databases</returns>
        /// <remarks>
        /// Refer to https://docs.microsoft.com/azure/cosmos-db/sql-query-getting-started for syntax and examples.
        /// <para>
        /// <see cref="Database.ReadStreamAsync(RequestOptions, CancellationToken)" /> is recommended for single database look-up.
        /// </para>
        /// </remarks>
        /// <example>
        /// Example on how to fully drain the query results.
        /// <code language="c#">
        /// <![CDATA[
        /// QueryDefinition queryDefinition = new QueryDefinition("select * From c where c._rid = @rid")
        ///               .WithParameter("@rid", "TheRidValue");
        /// FeedIterator feedIterator = this.CosmosClient.GetDatabaseQueryStreamIterator(
        ///     queryDefinition);
        /// while (feedIterator.HasMoreResults)
        /// {
        ///     // Stream iterator returns a response with status for errors
        ///     using(ResponseMessage response = await feedIterator.ReadNextAsync())
        ///     {
        ///         // Handle failure scenario. 
        ///         if(!response.IsSuccessStatusCode)
        ///         {
        ///             // Log the response.Diagnostics and handle the error
        ///         }
        ///     }
        /// }
        /// ]]>
        /// </code>
        /// </example>
        public virtual FeedIterator GetDatabaseQueryStreamIterator(
            QueryDefinition queryDefinition,
            string continuationToken = null,
            QueryRequestOptions requestOptions = null)
        {
            return new FeedIteratorInlineCore(
                this.GetDatabaseQueryStreamIteratorHelper(
                    queryDefinition,
                    continuationToken,
                    requestOptions));
        }

        /// <summary>
        /// This method creates a query for databases under an Cosmos DB Account using a SQL statement. It returns a FeedIterator.
        /// For more information on preparing SQL statements with parameterized values, please see <see cref="QueryDefinition"/> overload.
        /// </summary>
        /// <param name="queryText">The cosmos SQL query text.</param>
        /// <param name="continuationToken">The continuation token in the Azure Cosmos DB service.</param>
        /// <param name="requestOptions">(Optional) The options for the item query request.</param>
        /// <returns>An iterator to go through the databases.</returns>
        /// <remarks>
        /// Refer to https://docs.microsoft.com/azure/cosmos-db/sql-query-getting-started for syntax and examples.
        /// <para>
        /// <see cref="Database.ReadAsync(RequestOptions, CancellationToken)" /> is recommended for single database look-up.
        /// </para>
        /// </remarks>
        /// <example>
        /// This create the type feed iterator for database with queryText as input,
        /// <code language="c#">
        /// <![CDATA[
        /// string queryText = "SELECT * FROM c where c.status like 'start%'";
        /// FeedIterator<DatabaseProperties> feedIterator = this.users.GetDatabaseQueryIterator<DatabaseProperties>(queryText);
        /// while (feedIterator.HasMoreResults)
        /// {
        ///     FeedResponse<DatabaseProperties> response = await feedIterator.ReadNextAsync();
        ///     foreach (var database in response)
        ///     {
        ///         Console.WriteLine(database);
        ///     }
        /// }
        /// ]]>
        /// </code>
        /// </example>
        public virtual FeedIterator<T> GetDatabaseQueryIterator<T>(
            string queryText = null,
            string continuationToken = null,
            QueryRequestOptions requestOptions = null)
        {
            QueryDefinition queryDefinition = null;
            if (queryText != null)
            {
                queryDefinition = new QueryDefinition(queryText);
            }

            return new FeedIteratorInlineCore<T>(
                this.GetDatabaseQueryIteratorHelper<T>(
                    queryDefinition,
                    continuationToken,
                    requestOptions));
        }

        /// <summary>
        /// This method creates a query for databases under an Cosmos DB Account using a SQL statement. It returns a FeedIterator.
        /// For more information on preparing SQL statements with parameterized values, please see <see cref="QueryDefinition"/> overload.
        /// </summary>
        /// <param name="queryText">The cosmos SQL query text.</param>
        /// <param name="continuationToken">The continuation token in the Azure Cosmos DB service.</param>
        /// <param name="requestOptions">(Optional) The options for the query request.</param>
        /// <returns>An iterator to go through the databases</returns>
        /// <remarks>
        /// Refer to https://docs.microsoft.com/azure/cosmos-db/sql-query-getting-started for syntax and examples.
        /// <para>
        /// <see cref="Database.ReadStreamAsync(RequestOptions, CancellationToken)" /> is recommended for single database look-up.
        /// </para>
        /// </remarks>
        /// <example>
        /// Example on how to fully drain the query results.
        /// <code language="c#">
        /// <![CDATA[
        /// FeedIterator feedIterator = this.CosmosClient.GetDatabaseQueryStreamIterator(
        ///     ("select * From c where c._rid = 'TheRidValue'");
        /// while (feedIterator.HasMoreResults)
        /// {
        ///     // Stream iterator returns a response with status for errors
        ///     using(ResponseMessage response = await feedIterator.ReadNextAsync())
        ///     {
        ///         // Handle failure scenario. 
        ///         if(!response.IsSuccessStatusCode)
        ///         {
        ///             // Log the response.Diagnostics and handle the error
        ///         }
        ///     }
        /// }
        /// ]]>
        /// </code>
        /// </example>
        public virtual FeedIterator GetDatabaseQueryStreamIterator(
            string queryText = null,
            string continuationToken = null,
            QueryRequestOptions requestOptions = null)
        {
            QueryDefinition queryDefinition = null;
            if (queryText != null)
            {
                queryDefinition = new QueryDefinition(queryText);
            }

            return new FeedIteratorInlineCore(
                this.GetDatabaseQueryStreamIterator(
                    queryDefinition,
                    continuationToken,
                    requestOptions));
        }

        /// <summary>
        /// Send a request for creating a database.
        ///
        /// A database manages users, permissions and a set of containers.
        /// Each Azure Cosmos DB Database Account is able to support multiple independent named databases,
        /// with the database being the logical container for data.
        ///
        /// Each Database consists of one or more containers, each of which in turn contain one or more
        /// documents. Since databases are an administrative resource, the Service Master Key will be
        /// required in order to access and successfully complete any action using the User APIs.
        /// </summary>
        /// <param name="databaseProperties">The database properties</param>
        /// <param name="throughput">(Optional) The throughput provisioned for a database in measurement of Request Units per second in the Azure Cosmos DB service.</param>
        /// <param name="requestOptions">(Optional) A set of options that can be set.</param>
        /// <param name="cancellationToken">(Optional) <see cref="CancellationToken"/> representing request cancellation.</param>
        /// <returns>A <see cref="Task"/> containing a <see cref="DatabaseResponse"/> which wraps a <see cref="DatabaseProperties"/> containing the resource record.</returns>
        /// <seealso href="https://docs.microsoft.com/azure/cosmos-db/request-units">Request Units</seealso>
        public virtual Task<ResponseMessage> CreateDatabaseStreamAsync(
                DatabaseProperties databaseProperties,
                int? throughput = null,
                RequestOptions requestOptions = null,
                CancellationToken cancellationToken = default(CancellationToken))
        {
            if (databaseProperties == null)
            {
                throw new ArgumentNullException(nameof(databaseProperties));
            }

            this.ClientContext.ValidateResource(databaseProperties.Id);
            Stream streamPayload = this.ClientContext.SerializerCore.ToStream<DatabaseProperties>(databaseProperties);

            return TaskHelper.RunInlineIfNeededAsync(() => this.CreateDatabaseStreamInternalAsync(
                streamPayload,
                throughput,
                requestOptions,
                cancellationToken));
        }

        /// <summary>
        /// Dispose of cosmos client
        /// </summary>
        public void Dispose()
        {
            this.Dispose(true);
            GC.SuppressFinalize(this);
        }

        internal void Init(
            CosmosClientOptions clientOptions,
            DocumentClient documentClient)
        {
            this.ClientOptions = clientOptions;
            this.DocumentClient = documentClient;

            //Request pipeline 
            ClientPipelineBuilder clientPipelineBuilder = new ClientPipelineBuilder(
                this,
                this.ClientOptions.CustomHandlers);

            this.RequestHandler = clientPipelineBuilder.Build();

            CosmosSerializerCore serializerCore = CosmosSerializerCore.Create(
                this.ClientOptions.Serializer,
                this.ClientOptions.SerializerOptions);

            this.ResponseFactory = new CosmosResponseFactory(serializerCore);

            this.ClientContext = new ClientContextCore(
                client: this,
                clientOptions: this.ClientOptions,
                serializerCore: serializerCore,
                cosmosResponseFactory: this.ResponseFactory,
                requestHandler: this.RequestHandler,
                documentClient: this.DocumentClient,
<<<<<<< HEAD
                dekCache: new DekCache());
=======
                userAgent: this.DocumentClient.ConnectionPolicy.UserAgentContainer.UserAgent);
>>>>>>> 457a2349
        }

        internal virtual async Task<ConsistencyLevel> GetAccountConsistencyLevelAsync()
        {
            if (!this.accountConsistencyLevel.HasValue)
            {
                this.accountConsistencyLevel = await this.DocumentClient.GetDefaultConsistencyLevelAsync();
            }

            return this.accountConsistencyLevel.Value;
        }

        internal DatabaseProperties PrepareDatabaseProperties(string id)
        {
            if (string.IsNullOrWhiteSpace(id))
            {
                throw new ArgumentNullException(nameof(id));
            }

            DatabaseProperties databaseProperties = new DatabaseProperties()
            {
                Id = id
            };

            this.ClientContext.ValidateResource(databaseProperties.Id);
            return databaseProperties;
        }

        internal Task<DatabaseResponse> CreateDatabaseAsync(
                    DatabaseProperties databaseProperties,
                    int? throughput = null,
                    RequestOptions requestOptions = null,
                    CancellationToken cancellationToken = default(CancellationToken))
        {
            Task<ResponseMessage> response = this.CreateDatabaseStreamInternalAsync(
                streamPayload: this.ClientContext.SerializerCore.ToStream<DatabaseProperties>(databaseProperties),
                throughput: throughput,
                requestOptions: requestOptions,
                cancellationToken: cancellationToken);

            return this.ClientContext.ResponseFactory.CreateDatabaseResponseAsync(this.GetDatabase(databaseProperties.Id), response);
        }

        private Task<ResponseMessage> CreateDatabaseStreamInternalAsync(
                Stream streamPayload,
                int? throughput = null,
                RequestOptions requestOptions = null,
                CancellationToken cancellationToken = default(CancellationToken))
        {
            return this.ClientContext.ProcessResourceOperationStreamAsync(
                resourceUri: this.DatabaseRootUri,
                resourceType: ResourceType.Database,
                operationType: OperationType.Create,
                requestOptions: requestOptions,
                cosmosContainerCore: null,
                partitionKey: null,
                streamPayload: streamPayload,
                requestEnricher: (httpRequestMessage) => httpRequestMessage.AddThroughputHeader(throughput),
                diagnosticsScope: null,
                cancellationToken: cancellationToken);
        }

        private HttpClientHandler CreateHttpClientHandler(CosmosClientOptions clientOptions)
        {
            if (clientOptions == null || (clientOptions.WebProxy == null))
            {
                return null;
            }

            HttpClientHandler httpClientHandler = new HttpClientHandler();
            httpClientHandler.Proxy = clientOptions.WebProxy;

            return httpClientHandler;
        }

        private FeedIteratorInternal<T> GetDatabaseQueryIteratorHelper<T>(
           QueryDefinition queryDefinition,
           string continuationToken = null,
           QueryRequestOptions requestOptions = null)
        {
            if (!(this.GetDatabaseQueryStreamIteratorHelper(
                queryDefinition,
                continuationToken,
                requestOptions) is FeedIteratorInternal databaseStreamIterator))
            {
                throw new InvalidOperationException($"Expected a FeedIteratorInternal.");
            }

            return new FeedIteratorCore<T>(
                    databaseStreamIterator,
                    (response) => this.ClientContext.ResponseFactory.CreateQueryFeedResponse<T>(
                        responseMessage: response,
                        resourceType: ResourceType.Database));
        }

        private FeedIteratorInternal GetDatabaseQueryStreamIteratorHelper(
            QueryDefinition queryDefinition,
            string continuationToken = null,
            QueryRequestOptions requestOptions = null)
        {
            return new FeedIteratorCore(
               this.ClientContext,
               this.DatabaseRootUri,
               ResourceType.Database,
               queryDefinition,
               continuationToken,
               requestOptions);
        }

        /// <summary>
        /// Dispose of cosmos client
        /// </summary>
        /// <param name="disposing">True if disposing</param>
        protected virtual void Dispose(bool disposing)
        {
            if (this.DocumentClient != null)
            {
                this.DocumentClient.Dispose();
                this.DocumentClient = null;
            }

            if (this.BatchExecutorCache != null)
            {
                this.BatchExecutorCache.Dispose();
                this.BatchExecutorCache = null;
            }
        }
    }
}<|MERGE_RESOLUTION|>--- conflicted
+++ resolved
@@ -726,11 +726,8 @@
                 cosmosResponseFactory: this.ResponseFactory,
                 requestHandler: this.RequestHandler,
                 documentClient: this.DocumentClient,
-<<<<<<< HEAD
+                userAgent: this.DocumentClient.ConnectionPolicy.UserAgentContainer.UserAgent,
                 dekCache: new DekCache());
-=======
-                userAgent: this.DocumentClient.ConnectionPolicy.UserAgentContainer.UserAgent);
->>>>>>> 457a2349
         }
 
         internal virtual async Task<ConsistencyLevel> GetAccountConsistencyLevelAsync()
