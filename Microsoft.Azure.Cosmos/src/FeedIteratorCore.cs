//------------------------------------------------------------
// Copyright (c) Microsoft Corporation.  All rights reserved.
//------------------------------------------------------------

namespace Microsoft.Azure.Cosmos
{
    using System;
    using System.IO;
    using System.Net;
    using System.Text;
    using System.Threading;
    using System.Threading.Tasks;
    using Microsoft.Azure.Cosmos.CosmosElements;
    using Microsoft.Azure.Cosmos.Query.Core;
    using Microsoft.Azure.Cosmos.Query.Core.Monads;
    using Microsoft.Azure.Cosmos.Resource.CosmosExceptions;
    using Microsoft.Azure.Documents;
    using static Microsoft.Azure.Documents.RuntimeConstants;

    /// <summary>
    /// Cosmos feed stream iterator. This is used to get the query responses with a Stream content
    /// </summary>
    internal sealed class FeedIteratorCore : FeedIteratorInternal
    {
        private readonly ContainerCore containerCore;
        private readonly CosmosClientContext clientContext;
        private readonly Uri resourceLink;
        private readonly ResourceType resourceType;
        private readonly SqlQuerySpec querySpec;
        private bool hasMoreResultsInternal;
        private FeedTokenInternal feedTokenInternal;

        internal static FeedIteratorCore CreateForNonPartitionedResource( 
            CosmosClientContext clientContext,
            Uri resourceLink,
            ResourceType resourceType,
            QueryDefinition queryDefinition,
            string continuationToken,
            QueryRequestOptions options)
        {
            return new FeedIteratorCore(
                clientContext: clientContext,
                containerCore: null,
                resourceLink: resourceLink,
                resourceType: resourceType,
                queryDefinition: queryDefinition,
                continuationToken: continuationToken,
                feedTokenInternal: null,
                options: options);
        }

        internal static FeedIteratorCore CreateForPartitionedResource(
            ContainerCore containerCore,
            Uri resourceLink,
            ResourceType resourceType,
            QueryDefinition queryDefinition,
            string continuationToken,
            FeedTokenInternal feedTokenInternal,
            QueryRequestOptions options)
        {
            if (containerCore == null)
            {
                throw new ArgumentNullException(nameof(containerCore));
            }

            return new FeedIteratorCore(
                containerCore: containerCore,
                clientContext: containerCore.ClientContext,
                resourceLink: resourceLink,
                resourceType: resourceType,
                queryDefinition: queryDefinition,
                continuationToken: continuationToken,
                feedTokenInternal: feedTokenInternal,
                options: options);
        }

        private FeedIteratorCore(
            ContainerCore containerCore,
            CosmosClientContext clientContext,
            Uri resourceLink,
            ResourceType resourceType,
            QueryDefinition queryDefinition,
            string continuationToken,
            FeedTokenInternal feedTokenInternal,
            QueryRequestOptions options)
        {
            this.resourceLink = resourceLink;
            this.containerCore = containerCore;
            this.clientContext = clientContext;
            this.resourceType = resourceType;
            this.querySpec = queryDefinition?.ToSqlQuerySpec();
            this.feedTokenInternal = feedTokenInternal;
            this.ContinuationToken = continuationToken ?? this.feedTokenInternal?.GetContinuation();
            this.requestOptions = options;
            this.hasMoreResultsInternal = true;
        }

        public override bool HasMoreResults => this.hasMoreResultsInternal;

#if PREVIEW
        public override
#else
        internal
#endif
        FeedToken FeedToken => this.feedTokenInternal;

        /// <summary>
        /// The query options for the result set
        /// </summary>
        public QueryRequestOptions requestOptions { get; }

        /// <summary>
        /// The Continuation Token
        /// </summary>
        public string ContinuationToken { get; set; }

        /// <summary>
        /// Get the next set of results from the cosmos service
        /// </summary>
        /// <param name="cancellationToken">(Optional) <see cref="CancellationToken"/> representing request cancellation.</param>
        /// <returns>A query response from cosmos service</returns>
        public override Task<ResponseMessage> ReadNextAsync(CancellationToken cancellationToken = default)
        {
            CosmosDiagnosticsContext diagnostics = CosmosDiagnosticsContext.Create(this.requestOptions);
            using (diagnostics.CreateOverallScope("FeedReadNextAsync"))
            {
                return this.ReadNextInternalAsync(diagnostics, cancellationToken);
            }
        }

        private async Task<ResponseMessage> ReadNextInternalAsync(
            CosmosDiagnosticsContext diagnostics,
            CancellationToken cancellationToken = default)
        {
            cancellationToken.ThrowIfCancellationRequested();

            Stream stream = null;
            OperationType operation = OperationType.ReadFeed;
            if (this.querySpec != null)
            {
                stream = this.clientContext.SerializerCore.ToStreamSqlQuerySpec(this.querySpec, this.resourceType);
                operation = OperationType.Query;
            }

            if (this.feedTokenInternal == null)
            {
                TryCatch<FeedTokenInternal> tryCatchFeedTokeninternal = await this.TryInitializeFeedTokenAsync(cancellationToken);
                if (!tryCatchFeedTokeninternal.Succeeded)
                {
                    if (tryCatchFeedTokeninternal.Exception.InnerException is CosmosException cosmosException)
                    {
                        return cosmosException.ToCosmosResponseMessage(new RequestMessage(method: null, requestUri: null, diagnosticsContext: diagnostics));
                    }

                    return CosmosExceptionFactory.CreateInternalServerErrorException(
                        message: tryCatchFeedTokeninternal.Exception.InnerException.Message,
                        innerException: tryCatchFeedTokeninternal.Exception.InnerException,
                        diagnosticsContext: diagnostics).ToCosmosResponseMessage(new RequestMessage(method: null, requestUri: null, diagnosticsContext: diagnostics));
                }

                this.feedTokenInternal = tryCatchFeedTokeninternal.Result;
            }

            ResponseMessage response = await this.clientContext.ProcessResourceOperationStreamAsync(
               resourceUri: this.resourceLink,
               resourceType: this.resourceType,
               operationType: operation,
               requestOptions: this.requestOptions,
               cosmosContainerCore: null,
               partitionKey: this.requestOptions?.PartitionKey,
               streamPayload: stream,
               requestEnricher: request =>
               {
                   QueryRequestOptions.FillContinuationToken(request, this.ContinuationToken);
                   if (this.querySpec != null)
                   {
                       request.Headers.Add(HttpConstants.HttpHeaders.ContentType, MediaTypes.QueryJson);
                       request.Headers.Add(HttpConstants.HttpHeaders.IsQuery, bool.TrueString);
                   }

                   this.feedTokenInternal?.EnrichRequest(request);
               },
<<<<<<< HEAD
               diagnosticsContext: null,
=======
               diagnosticsScope: diagnostics,
>>>>>>> 1e6051d3
               cancellationToken: cancellationToken);

            // Retry in case of splits or other scenarios only on partitioned resources
            if (this.containerCore != null
                && await this.feedTokenInternal.ShouldRetryAsync(this.containerCore, response, cancellationToken))
            {
                return await this.ReadNextInternalAsync(diagnostics, cancellationToken);
            }

            if (response.IsSuccessStatusCode)
            {
                this.feedTokenInternal.UpdateContinuation(response.Headers.ContinuationToken);
                this.ContinuationToken = this.feedTokenInternal.GetContinuation();
                this.hasMoreResultsInternal = !this.feedTokenInternal.IsDone;
            }
            else
            {
                this.hasMoreResultsInternal = false;
            }

            return response;
        }

        private async Task<TryCatch<FeedTokenInternal>> TryInitializeFeedTokenAsync(CancellationToken cancellationToken)
        {
            string containerRId = string.Empty;
            if (this.containerCore != null)
            {
                try
                {
                    containerRId = await this.containerCore.GetRIDAsync(cancellationToken);
                }
                catch (Exception cosmosException)
                {
                    return TryCatch<FeedTokenInternal>.FromException(cosmosException);
                }
            }

            // Create FeedToken for the full Range
            FeedTokenEPKRange feedTokenInternal = new FeedTokenEPKRange(
                containerRId,
                new PartitionKeyRange()
                {
                    MinInclusive = Documents.Routing.PartitionKeyInternal.MinimumInclusiveEffectivePartitionKey,
                    MaxExclusive = Documents.Routing.PartitionKeyInternal.MaximumExclusiveEffectivePartitionKey
                });
            // Initialize with the ContinuationToken that the user passed, if any
            if (this.ContinuationToken != null)
            {
                feedTokenInternal.UpdateContinuation(this.ContinuationToken);
            }

            return TryCatch<FeedTokenInternal>.FromResult(feedTokenInternal);
        }

        public override CosmosElement GetCosmsoElementContinuationToken()
        {
            throw new NotImplementedException();
        }
    }

    /// <summary>
    /// Cosmos feed iterator that keeps track of the continuation token when retrieving results form a query.
    /// </summary>
    /// <typeparam name="T">The response object type that can be deserialized</typeparam>
    internal sealed class FeedIteratorCore<T> : FeedIteratorInternal<T>
    {
        private readonly FeedIteratorInternal feedIterator;
        private readonly Func<ResponseMessage, FeedResponse<T>> responseCreator;

        internal FeedIteratorCore(
            FeedIteratorInternal feedIterator,
            Func<ResponseMessage, FeedResponse<T>> responseCreator)
        {
            this.responseCreator = responseCreator;
            this.feedIterator = feedIterator;
        }

        public override bool HasMoreResults => this.feedIterator.HasMoreResults;

        public override CosmosElement GetCosmosElementContinuationToken()
        {
            return this.feedIterator.GetCosmsoElementContinuationToken();
        }

#if PREVIEW
        public override FeedToken FeedToken => this.feedIterator.FeedToken;
#endif

        /// <summary>
        /// Get the next set of results from the cosmos service
        /// </summary>
        /// <param name="cancellationToken">(Optional) <see cref="CancellationToken"/> representing request cancellation.</param>
        /// <returns>A query response from cosmos service</returns>
        public override async Task<FeedResponse<T>> ReadNextAsync(CancellationToken cancellationToken = default)
        {
            cancellationToken.ThrowIfCancellationRequested();

            ResponseMessage response = await this.feedIterator.ReadNextAsync(cancellationToken);
            return this.responseCreator(response);
        }
    }
}<|MERGE_RESOLUTION|>--- conflicted
+++ resolved
@@ -180,11 +180,7 @@
 
                    this.feedTokenInternal?.EnrichRequest(request);
                },
-<<<<<<< HEAD
                diagnosticsContext: null,
-=======
-               diagnosticsScope: diagnostics,
->>>>>>> 1e6051d3
                cancellationToken: cancellationToken);
 
             // Retry in case of splits or other scenarios only on partitioned resources
