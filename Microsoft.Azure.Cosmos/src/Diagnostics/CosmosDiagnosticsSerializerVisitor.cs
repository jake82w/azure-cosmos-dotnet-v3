﻿//------------------------------------------------------------
// Copyright (c) Microsoft Corporation.  All rights reserved.
//------------------------------------------------------------

namespace Microsoft.Azure.Cosmos.Diagnostics
{
    using System;
    using System.Collections.Generic;
    using System.Globalization;
    using System.IO;
    using Newtonsoft.Json;

    internal sealed class CosmosDiagnosticsSerializerVisitor : CosmosDiagnosticsInternalVisitor
    {
        private readonly JsonWriter jsonWriter;

        public CosmosDiagnosticsSerializerVisitor(TextWriter textWriter)
        {
            this.jsonWriter = new JsonTextWriter(textWriter ?? throw new ArgumentNullException(nameof(textWriter)));
        }

        public override void Visit(PointOperationStatistics pointOperationStatistics)
        {
            this.jsonWriter.WriteStartObject();
            this.jsonWriter.WritePropertyName("Id");
            this.jsonWriter.WriteValue("PointOperationStatistics");

            this.jsonWriter.WritePropertyName("ActivityId");
            this.jsonWriter.WriteValue(pointOperationStatistics.ActivityId);

            this.jsonWriter.WritePropertyName("ResponseTimeUtc");
            this.jsonWriter.WriteValue(pointOperationStatistics.ResponseTimeUtc);

            this.jsonWriter.WritePropertyName("StatusCode");
            this.jsonWriter.WriteValue((int)pointOperationStatistics.StatusCode);

            this.jsonWriter.WritePropertyName("SubStatusCode");
            this.jsonWriter.WriteValue((int)pointOperationStatistics.SubStatusCode);

            this.jsonWriter.WritePropertyName("RequestCharge");
            this.jsonWriter.WriteValue(pointOperationStatistics.RequestCharge);

            this.jsonWriter.WritePropertyName("RequestUri");
            this.jsonWriter.WriteValue(pointOperationStatistics.RequestUri);

            if (!string.IsNullOrEmpty(pointOperationStatistics.ErrorMessage))
            {
                this.jsonWriter.WritePropertyName("ErrorMessage");
                this.jsonWriter.WriteValue(pointOperationStatistics.ErrorMessage);
            }

            this.jsonWriter.WritePropertyName("RequestSessionToken");
            this.jsonWriter.WriteValue(pointOperationStatistics.RequestSessionToken);

            this.jsonWriter.WritePropertyName("ResponseSessionToken");
            this.jsonWriter.WriteValue(pointOperationStatistics.ResponseSessionToken);

            this.jsonWriter.WriteEndObject();
        }

        public override void Visit(CosmosDiagnosticsContext cosmosDiagnosticsContext)
        {
            this.jsonWriter.WriteStartObject();

            this.jsonWriter.WritePropertyName("Summary");
            this.jsonWriter.WriteStartObject();
            this.jsonWriter.WritePropertyName("StartUtc");
            this.jsonWriter.WriteValue(cosmosDiagnosticsContext.StartUtc.ToString("o", CultureInfo.InvariantCulture));

<<<<<<< HEAD
            if (cosmosDiagnosticsContext.OverallClientRequestTime.IsRunning)
=======
            this.jsonWriter.WritePropertyName("ElapsedTime");

            if (cosmosDiagnosticsContext.TotalElapsedTime.HasValue)
>>>>>>> 16f054a0
            {
                this.jsonWriter.WritePropertyName("CurrentElapsedTime");
            }
            else
            {
                this.jsonWriter.WritePropertyName("TotalElapsedTime");
            }
            
            this.jsonWriter.WriteValue(cosmosDiagnosticsContext.OverallClientRequestTime.Elapsed);

            this.jsonWriter.WritePropertyName("UserAgent");
            this.jsonWriter.WriteValue(cosmosDiagnosticsContext.UserAgent);

<<<<<<< HEAD
            if (!string.IsNullOrEmpty(cosmosDiagnosticsContext.UserClientRequestId))
            {
                this.jsonWriter.WritePropertyName("UserClientRequestId");
                this.jsonWriter.WriteValue(cosmosDiagnosticsContext.UserClientRequestId);
            }

=======
>>>>>>> 16f054a0
            this.jsonWriter.WritePropertyName("TotalRequestCount");
            this.jsonWriter.WriteValue(cosmosDiagnosticsContext.TotalRequestCount);

            this.jsonWriter.WritePropertyName("FailedRequestCount");
            this.jsonWriter.WriteValue(cosmosDiagnosticsContext.FailedRequestCount);

            this.jsonWriter.WriteEndObject();

            this.jsonWriter.WritePropertyName("Context");
            this.jsonWriter.WriteStartArray();

            foreach (CosmosDiagnosticsInternal cosmosDiagnosticsInternal in cosmosDiagnosticsContext)
            {
                cosmosDiagnosticsInternal.Accept(this);
            }

            this.jsonWriter.WriteEndArray();

            this.jsonWriter.WriteEndObject();
        }

        public override void Visit(CosmosDiagnosticScope cosmosDiagnosticScope)
        {
            this.jsonWriter.WriteStartObject();

            this.jsonWriter.WritePropertyName("Id");
            this.jsonWriter.WriteValue(cosmosDiagnosticScope.Id);

            this.jsonWriter.WritePropertyName("ElapsedTime");
            if (cosmosDiagnosticScope.TryGetElapsedTime(out TimeSpan elapsedTime))
            {
                this.jsonWriter.WriteValue(elapsedTime);
            }
            else
            {
                this.jsonWriter.WriteValue("Timer Never Stopped.");
            }

            this.jsonWriter.WriteEndObject();
        }

        public override void Visit(QueryPageDiagnostics queryPageDiagnostics)
        {
            this.jsonWriter.WriteStartObject();

            this.jsonWriter.WritePropertyName("PKRangeId");
            this.jsonWriter.WriteValue(queryPageDiagnostics.PartitionKeyRangeId);

            this.jsonWriter.WritePropertyName("QueryMetric");
            this.jsonWriter.WriteValue(queryPageDiagnostics.QueryMetricText);

            this.jsonWriter.WritePropertyName("IndexUtilization");
            this.jsonWriter.WriteValue(queryPageDiagnostics.IndexUtilizationText);

            this.jsonWriter.WritePropertyName("SchedulingTimeSpan");
            queryPageDiagnostics.SchedulingTimeSpan.WriteJsonObject(this.jsonWriter);

            this.jsonWriter.WritePropertyName("Context");
            this.jsonWriter.WriteStartArray();

            foreach (CosmosDiagnosticsInternal cosmosDiagnosticsInternal in queryPageDiagnostics.DiagnosticsContext)
            {
                cosmosDiagnosticsInternal.Accept(this);
            }

            this.jsonWriter.WriteEndArray();

            this.jsonWriter.WriteEndObject();
        }

        public override void Visit(AddressResolutionStatistics addressResolutionStatistics)
        {
            this.jsonWriter.WriteStartObject();

            this.jsonWriter.WritePropertyName("Id");
            this.jsonWriter.WriteValue("AddressResolutionStatistics");

            this.jsonWriter.WritePropertyName("StartTimeUtc");
            this.jsonWriter.WriteValue(addressResolutionStatistics.StartTime.ToString("o", CultureInfo.InvariantCulture));

            this.jsonWriter.WritePropertyName("EndTimeUtc");
            if (addressResolutionStatistics.EndTime.HasValue)
            {
                this.jsonWriter.WriteValue(addressResolutionStatistics.EndTime.Value.ToString("o", CultureInfo.InvariantCulture));
            }
            else
            {
                this.jsonWriter.WriteValue("EndTime Never Set.");
            }

            this.jsonWriter.WritePropertyName("TargetEndpoint");
            this.jsonWriter.WriteValue(addressResolutionStatistics.TargetEndpoint);

            this.jsonWriter.WriteEndObject();
        }

        public override void Visit(StoreResponseStatistics storeResponseStatistics)
        {
            this.jsonWriter.WriteStartObject();

            this.jsonWriter.WritePropertyName("Id");
            this.jsonWriter.WriteValue("StoreResponseStatistics");

            this.jsonWriter.WritePropertyName("ResponseTimeUtc");
            this.jsonWriter.WriteValue(storeResponseStatistics.RequestResponseTime.ToString("o", CultureInfo.InvariantCulture));

            this.jsonWriter.WritePropertyName("ResourceType");
            this.jsonWriter.WriteValue(storeResponseStatistics.RequestResourceType.ToString());

            this.jsonWriter.WritePropertyName("OperationType");
            this.jsonWriter.WriteValue(storeResponseStatistics.RequestOperationType.ToString());

            this.jsonWriter.WritePropertyName("LocationEndpoint");
            this.jsonWriter.WriteValue(storeResponseStatistics.LocationEndpoint);

            if (storeResponseStatistics.StoreResult != null)
            {
                this.jsonWriter.WritePropertyName("StoreResult");
                this.jsonWriter.WriteValue(storeResponseStatistics.StoreResult.ToString());
            }

            this.jsonWriter.WriteEndObject();
        }

        public override void Visit(CosmosClientSideRequestStatistics clientSideRequestStatistics)
        {
            this.jsonWriter.WriteStartObject();
            this.jsonWriter.WritePropertyName("Id");
            this.jsonWriter.WriteValue("AggregatedClientSideRequestStatistics");

            this.WriteJsonUriArrayWithDuplicatesCounted("ContactedReplicas", clientSideRequestStatistics.ContactedReplicas);

            this.WriteJsonUriArray("RegionsContacted", clientSideRequestStatistics.RegionsContacted);
            this.WriteJsonUriArray("FailedReplicas", clientSideRequestStatistics.FailedReplicas);

            this.jsonWriter.WriteEndObject();
        }

        private void WriteJsonUriArray(string propertyName, IEnumerable<Uri> uris)
        {
            this.jsonWriter.WritePropertyName(propertyName);
            this.jsonWriter.WriteStartArray();

            if (uris != null)
            {
                foreach (Uri contactedReplica in uris)
                {
                    this.jsonWriter.WriteValue(contactedReplica);
                }
            }

            this.jsonWriter.WriteEndArray();
        }

        /// <summary>
        /// Writes the list of URIs to JSON.
        /// Sequential duplicates are counted and written as a single object to prevent
        /// writing the same URI multiple times.
        /// </summary>
        private void WriteJsonUriArrayWithDuplicatesCounted(string propertyName, List<Uri> uris)
        {
            this.jsonWriter.WritePropertyName(propertyName);
            this.jsonWriter.WriteStartArray();

            if (uris != null)
            {
                Uri previous = null;
                int duplicateCount = 1;
                int totalCount = uris.Count;
                for (int i = 0; i < totalCount; i++)
                {
                    Uri contactedReplica = uris[i];
                    if (contactedReplica.Equals(previous))
                    {
                        duplicateCount++;
                        // Don't continue for last link so it get's printed
                        if (i < totalCount - 1)
                        {
                            continue;
                        }
                    }

                    // The URI is not a duplicate.
                    // Write previous URI and count.
                    // Then update them to the new URI and count
                    if (previous != null)
                    {
                        this.jsonWriter.WriteStartObject();
                        this.jsonWriter.WritePropertyName("Count");
                        this.jsonWriter.WriteValue(duplicateCount);
                        this.jsonWriter.WritePropertyName("Uri");
                        this.jsonWriter.WriteValue(contactedReplica);
                        this.jsonWriter.WriteEndObject();
                    }

                    previous = contactedReplica;
                    duplicateCount = 1;
                }
            }

            this.jsonWriter.WriteEndArray();
        }
    }
}<|MERGE_RESOLUTION|>--- conflicted
+++ resolved
@@ -67,13 +67,7 @@
             this.jsonWriter.WritePropertyName("StartUtc");
             this.jsonWriter.WriteValue(cosmosDiagnosticsContext.StartUtc.ToString("o", CultureInfo.InvariantCulture));
 
-<<<<<<< HEAD
             if (cosmosDiagnosticsContext.OverallClientRequestTime.IsRunning)
-=======
-            this.jsonWriter.WritePropertyName("ElapsedTime");
-
-            if (cosmosDiagnosticsContext.TotalElapsedTime.HasValue)
->>>>>>> 16f054a0
             {
                 this.jsonWriter.WritePropertyName("CurrentElapsedTime");
             }
@@ -87,15 +81,12 @@
             this.jsonWriter.WritePropertyName("UserAgent");
             this.jsonWriter.WriteValue(cosmosDiagnosticsContext.UserAgent);
 
-<<<<<<< HEAD
             if (!string.IsNullOrEmpty(cosmosDiagnosticsContext.UserClientRequestId))
             {
                 this.jsonWriter.WritePropertyName("UserClientRequestId");
                 this.jsonWriter.WriteValue(cosmosDiagnosticsContext.UserClientRequestId);
             }
 
-=======
->>>>>>> 16f054a0
             this.jsonWriter.WritePropertyName("TotalRequestCount");
             this.jsonWriter.WriteValue(cosmosDiagnosticsContext.TotalRequestCount);
 
