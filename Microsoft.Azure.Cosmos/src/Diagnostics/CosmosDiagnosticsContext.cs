--- conflicted
+++ resolved
@@ -57,11 +57,7 @@
 
         internal static CosmosDiagnosticsContext Create(RequestOptions requestOptions)
         {
-<<<<<<< HEAD
             return requestOptions?.DiagnosticContext ?? new CosmosDiagnosticsContextCore(requestOptions?.UserClientRequestId);
-=======
-            return requestOptions?.DiagnosticContext ?? new CosmosDiagnosticsContextCore();
->>>>>>> 16f054a0
         }
     }
 }